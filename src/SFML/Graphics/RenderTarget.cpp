////////////////////////////////////////////////////////////
//
// SFML - Simple and Fast Multimedia Library
// Copyright (C) 2007-2023 Laurent Gomila (laurent@sfml-dev.org)
//
// This software is provided 'as-is', without any express or implied warranty.
// In no event will the authors be held liable for any damages arising from the use of this software.
//
// Permission is granted to anyone to use this software for any purpose,
// including commercial applications, and to alter it and redistribute it freely,
// subject to the following restrictions:
//
// 1. The origin of this software must not be misrepresented;
//    you must not claim that you wrote the original software.
//    If you use this software in a product, an acknowledgment
//    in the product documentation would be appreciated but is not required.
//
// 2. Altered source versions must be plainly marked as such,
//    and must not be misrepresented as being the original software.
//
// 3. This notice may not be removed or altered from any source distribution.
//
////////////////////////////////////////////////////////////

////////////////////////////////////////////////////////////
// Headers
////////////////////////////////////////////////////////////
#include <SFML/Graphics/RenderTarget.hpp>
#include <SFML/Graphics/Drawable.hpp>
#include <SFML/Graphics/Shader.hpp>
#include <SFML/Graphics/Texture.hpp>
#include <SFML/Graphics/VertexArray.hpp>
#include <SFML/Graphics/VertexBuffer.hpp>
#include <SFML/Graphics/GLCheck.hpp>
#include <SFML/Window/Context.hpp>
#include <SFML/System/Mutex.hpp>
#include <SFML/System/Lock.hpp>
#include <SFML/System/Err.hpp>
#include <cassert>
#include <iostream>
#include <algorithm>
#include <map>


// GL_QUADS is unavailable on OpenGL ES, thus we need to define GL_QUADS ourselves
#ifndef GL_QUADS

    #define GL_QUADS 0

#endif // GL_QUADS


namespace
{
    // A nested named namespace is used here to allow unity builds of SFML.
    namespace RenderTargetImpl
    {
        // Mutex to protect ID generation and our context-RenderTarget-map
        sf::Mutex mutex;

        // Unique identifier, used for identifying RenderTargets when
        // tracking the currently active RenderTarget within a given context
        sf::Uint64 getUniqueId()
        {
            sf::Lock lock(mutex);

            static sf::Uint64 id = 1; // start at 1, zero is "no RenderTarget"

            return id++;
        }

        // Map to help us detect whether a different RenderTarget
        // has been activated within a single context
        typedef std::map<sf::Uint64, sf::Uint64> ContextRenderTargetMap;
        ContextRenderTargetMap contextRenderTargetMap;

        // Check if a RenderTarget with the given ID is active in the current context
        bool isActive(sf::Uint64 id)
        {
            ContextRenderTargetMap::iterator iter = contextRenderTargetMap.find(sf::Context::getActiveContextId());

            if ((iter == contextRenderTargetMap.end()) || (iter->second != id))
                return false;

            return true;
        }

        // Convert an sf::BlendMode::Factor constant to the corresponding OpenGL constant.
        sf::Uint32 factorToGlConstant(sf::BlendMode::Factor blendFactor)
        {
            switch (blendFactor)
            {
                case sf::BlendMode::Zero:             return GL_ZERO;
                case sf::BlendMode::One:              return GL_ONE;
                case sf::BlendMode::SrcColor:         return GL_SRC_COLOR;
                case sf::BlendMode::OneMinusSrcColor: return GL_ONE_MINUS_SRC_COLOR;
                case sf::BlendMode::DstColor:         return GL_DST_COLOR;
                case sf::BlendMode::OneMinusDstColor: return GL_ONE_MINUS_DST_COLOR;
                case sf::BlendMode::SrcAlpha:         return GL_SRC_ALPHA;
                case sf::BlendMode::OneMinusSrcAlpha: return GL_ONE_MINUS_SRC_ALPHA;
                case sf::BlendMode::DstAlpha:         return GL_DST_ALPHA;
                case sf::BlendMode::OneMinusDstAlpha: return GL_ONE_MINUS_DST_ALPHA;
            }

            sf::err() << "Invalid value for sf::BlendMode::Factor! Fallback to sf::BlendMode::Zero." << std::endl;
            assert(false);
            return GL_ZERO;
        }


        // Convert an sf::BlendMode::BlendEquation constant to the corresponding OpenGL constant.
        sf::Uint32 equationToGlConstant(sf::BlendMode::Equation blendEquation)
        {
            switch (blendEquation)
            {
                case sf::BlendMode::Add:
                    return GLEXT_GL_FUNC_ADD;
                case sf::BlendMode::Subtract:
                    if (GLEXT_blend_subtract)
                        return GLEXT_GL_FUNC_SUBTRACT;
                    break;
                case sf::BlendMode::ReverseSubtract:
                    if (GLEXT_blend_subtract)
                        return GLEXT_GL_FUNC_REVERSE_SUBTRACT;
                    break;
                case sf::BlendMode::Min:
                    if (GLEXT_blend_minmax)
                        return GLEXT_GL_MIN;
                    break;
                case sf::BlendMode::Max:
                    if (GLEXT_blend_minmax)
                        return GLEXT_GL_MAX;
                    break;
            }

            static bool warned = false;
            if (!warned)
            {
                sf::err() << "OpenGL extension EXT_blend_minmax or EXT_blend_subtract unavailable" << std::endl;
                sf::err() << "Some blending equations will fallback to sf::BlendMode::Add" << std::endl;
                sf::err() << "Ensure that hardware acceleration is enabled if available" << std::endl;

                warned = true;
            }

            return GLEXT_GL_FUNC_ADD;
        }
    }
}


namespace sf
{
////////////////////////////////////////////////////////////
RenderTarget::RenderTarget() :
m_defaultView(),
m_view       (),
m_cache      (),
m_id         (0)
{
    m_cache.glStatesSet = false;
    m_cache.programChanged = 0;
    m_cache.posAttrib = -1;
    m_cache.colAttrib = -1;
    m_cache.texAttrib = -1;
}


////////////////////////////////////////////////////////////
RenderTarget::~RenderTarget()
{
}


////////////////////////////////////////////////////////////
void RenderTarget::clear(const Color& color)
{
    if (RenderTargetImpl::isActive(m_id) || setActive(true))
    {
        // Unbind texture to fix RenderTexture preventing clear
        applyTexture(NULL);

        glCheck(glClearColor(color.r / 255.f, color.g / 255.f, color.b / 255.f, color.a / 255.f));
        glCheck(glClear(GL_COLOR_BUFFER_BIT));
    }
}


////////////////////////////////////////////////////////////
void RenderTarget::setView(const View& view)
{
    m_view = view;
    m_cache.viewChanged = true;
}


////////////////////////////////////////////////////////////
const View& RenderTarget::getView() const
{
    return m_view;
}


////////////////////////////////////////////////////////////
const View& RenderTarget::getDefaultView() const
{
    return m_defaultView;
}


////////////////////////////////////////////////////////////
IntRect RenderTarget::getViewport(const View& view) const
{
    float width  = static_cast<float>(getSize().x);
    float height = static_cast<float>(getSize().y);
    const FloatRect& viewport = view.getViewport();

    return IntRect(static_cast<int>(0.5f + width  * viewport.left),
                   static_cast<int>(0.5f + height * viewport.top),
                   static_cast<int>(0.5f + width  * viewport.width),
                   static_cast<int>(0.5f + height * viewport.height));
}


////////////////////////////////////////////////////////////
Vector2f RenderTarget::mapPixelToCoords(const Vector2i& point) const
{
    return mapPixelToCoords(point, getView());
}


////////////////////////////////////////////////////////////
Vector2f RenderTarget::mapPixelToCoords(const Vector2i& point, const View& view) const
{
    // First, convert from viewport coordinates to homogeneous coordinates
    Vector2f normalized;
    FloatRect viewport = FloatRect(getViewport(view));
    normalized.x = -1.f + 2.f * (static_cast<float>(point.x) - viewport.left) / viewport.width;
    normalized.y =  1.f - 2.f * (static_cast<float>(point.y) - viewport.top)  / viewport.height;

    // Then transform by the inverse of the view matrix
    return view.getInverseTransform().transformPoint(normalized);
}


////////////////////////////////////////////////////////////
Vector2i RenderTarget::mapCoordsToPixel(const Vector2f& point) const
{
    return mapCoordsToPixel(point, getView());
}


////////////////////////////////////////////////////////////
Vector2i RenderTarget::mapCoordsToPixel(const Vector2f& point, const View& view) const
{
    // First, transform the point by the view matrix
    Vector2f normalized = view.getTransform().transformPoint(point);

    // Then convert to viewport coordinates
    Vector2i pixel;
    FloatRect viewport = FloatRect(getViewport(view));
    pixel.x = static_cast<int>(( normalized.x + 1.f) / 2.f * viewport.width  + viewport.left);
    pixel.y = static_cast<int>((-normalized.y + 1.f) / 2.f * viewport.height + viewport.top);

    return pixel;
}


////////////////////////////////////////////////////////////
void RenderTarget::draw(const Drawable& drawable, const RenderStates& states)
{
    drawable.draw(*this, states);
}


////////////////////////////////////////////////////////////
void RenderTarget::draw(const Vertex* vertices, std::size_t vertexCount,
                        PrimitiveType type, const RenderStates& states)
{
    // Nothing to draw?
    if (!vertices || (vertexCount == 0))
        return;

    // GL_QUADS is unavailable on OpenGL ES
    #ifdef SFML_OPENGL_ES
        if (type == Quads)
        {
            err() << "sf::Quads primitive type is not supported on OpenGL ES platforms, drawing skipped" << std::endl;
            return;
        }
    #endif

    if (RenderTargetImpl::isActive(m_id) || setActive(true))
    {
        // Check if the vertex count is low enough so that we can pre-transform them
        bool useVertexCache = (vertexCount <= StatesCache::VertexCacheSize);

        if (useVertexCache)
        {
            // Pre-transform the vertices and store them into the vertex cache
            for (std::size_t i = 0; i < vertexCount; ++i)
            {
                Vertex& vertex = m_cache.vertexCache[i];
                vertex.position = states.transform * vertices[i].position;
                vertex.color = vertices[i].color;
                vertex.texCoords = vertices[i].texCoords;
            }
        }

        setupDraw(useVertexCache, states);

#ifndef SFML_OPENGL_ES

        // Check if texture coordinates array is needed, and update client state accordingly
        bool enableTexCoordsArray = (states.texture || states.shader);
        if (!m_cache.enable || (enableTexCoordsArray != m_cache.texCoordsArrayEnabled))
        {
            if (enableTexCoordsArray)
                glCheck(glEnableClientState(GL_TEXTURE_COORD_ARRAY));
            else
                glCheck(glDisableClientState(GL_TEXTURE_COORD_ARRAY));
        }

        // If we switch between non-cache and cache mode or enable texture
        // coordinates we need to set up the pointers to the vertices' components
        if (!m_cache.enable || !useVertexCache || !m_cache.useVertexCache)
        {
            const char* data = reinterpret_cast<const char*>(vertices);

            // If we pre-transform the vertices, we must use our internal vertex cache
            if (useVertexCache)
                data = reinterpret_cast<const char*>(m_cache.vertexCache);

            glCheck(glVertexPointer(2, GL_FLOAT, sizeof(Vertex), data + 0));
            glCheck(glColorPointer(4, GL_UNSIGNED_BYTE, sizeof(Vertex), data + 8));
            if (enableTexCoordsArray)
                glCheck(glTexCoordPointer(2, GL_FLOAT, sizeof(Vertex), data + 12));
        }
        else if (enableTexCoordsArray && !m_cache.texCoordsArrayEnabled)
        {
            // If we enter this block, we are already using our internal vertex cache
            const char* data = reinterpret_cast<const char*>(m_cache.vertexCache);

            glCheck(glTexCoordPointer(2, GL_FLOAT, sizeof(Vertex), data + 12));
        }

#else

        // Check if texture coordinates array is needed, and update client state accordingly
        bool enableTexCoordsArray = (states.texture || states.shader);

        // If we switch between non-cache and cache mode or enable texture
        // coordinates we need to set up the pointers to the vertices' components
        if (!m_cache.enable || !useVertexCache || !m_cache.useVertexCache)
        {
            const char* data = reinterpret_cast<const char*>(vertices);

            // If we pre-transform the vertices, we must use our internal vertex cache
            if (useVertexCache)
                data = reinterpret_cast<const char*>(m_cache.vertexCache);

            if (m_cache.posAttrib >= 0)
                glCheck(glVertexAttribPointer(m_cache.posAttrib, 2, GL_FLOAT, GL_FALSE, sizeof(Vertex), data + 0));
            if (m_cache.colAttrib >= 0)
                glCheck(glVertexAttribPointer(m_cache.colAttrib, 4, GL_UNSIGNED_BYTE, GL_TRUE, sizeof(Vertex), data + 8));
            if (enableTexCoordsArray)
                if (m_cache.texAttrib >= 0)
                    glCheck(glVertexAttribPointer(m_cache.texAttrib, 2, GL_FLOAT, GL_FALSE, sizeof(Vertex), data + 12));
        }

#endif

        drawPrimitives(type, 0, vertexCount);
        cleanupDraw(states);

        // Update the cache
        m_cache.useVertexCache = useVertexCache;
        m_cache.texCoordsArrayEnabled = enableTexCoordsArray;
    }
}


////////////////////////////////////////////////////////////
void RenderTarget::draw(const VertexBuffer& vertexBuffer, const RenderStates& states)
{
    draw(vertexBuffer, 0, vertexBuffer.getVertexCount(), states);
}


////////////////////////////////////////////////////////////
void RenderTarget::draw(const VertexBuffer& vertexBuffer, std::size_t firstVertex,
                        std::size_t vertexCount, const RenderStates& states)
{
    // VertexBuffer not supported?
    if (!VertexBuffer::isAvailable())
    {
        err() << "sf::VertexBuffer is not available, drawing skipped" << std::endl;
        return;
    }

    // Sanity check
    if (firstVertex > vertexBuffer.getVertexCount())
        return;

    // Clamp vertexCount to something that makes sense
    vertexCount = std::min(vertexCount, vertexBuffer.getVertexCount() - firstVertex);

    // Nothing to draw?
    if (!vertexCount || !vertexBuffer.getNativeHandle())
        return;

    // GL_QUADS is unavailable on OpenGL ES
    #ifdef SFML_OPENGL_ES
        if (vertexBuffer.getPrimitiveType() == Quads)
        {
            err() << "sf::Quads primitive type is not supported on OpenGL ES platforms, drawing skipped" << std::endl;
            return;
        }
    #endif

    if (RenderTargetImpl::isActive(m_id) || setActive(true))
    {
        setupDraw(false, states);

        // Bind vertex buffer
        VertexBuffer::bind(&vertexBuffer);

#ifndef SFML_OPENGL_ES

        // Always enable texture coordinates
        if (!m_cache.enable || !m_cache.texCoordsArrayEnabled)
            glCheck(glEnableClientState(GL_TEXTURE_COORD_ARRAY));

        glCheck(glVertexPointer(2, GL_FLOAT, sizeof(Vertex), reinterpret_cast<const void*>(0)));
        glCheck(glColorPointer(4, GL_UNSIGNED_BYTE, sizeof(Vertex), reinterpret_cast<const void*>(8)));
        glCheck(glTexCoordPointer(2, GL_FLOAT, sizeof(Vertex), reinterpret_cast<const void*>(12)));

#else

        if (!m_cache.enable || !m_cache.texCoordsArrayEnabled)
            if (m_cache.texAttrib >= 0)
                glCheck(glEnableVertexAttribArray(m_cache.texAttrib));

        if (m_cache.posAttrib >= 0)
            glCheck(glVertexAttribPointer(m_cache.posAttrib, 2, GL_FLOAT, GL_FALSE, sizeof(Vertex), reinterpret_cast<const void*>(0)));
        if (m_cache.colAttrib >= 0)
            glCheck(glVertexAttribPointer(m_cache.colAttrib, 4, GL_UNSIGNED_BYTE, GL_TRUE, sizeof(Vertex), reinterpret_cast<const void*>(8)));
        if (m_cache.texAttrib >= 0)
            glCheck(glVertexAttribPointer(m_cache.texAttrib, 2, GL_FLOAT, GL_FALSE, sizeof(Vertex), reinterpret_cast<const void*>(12)));

#endif

        drawPrimitives(vertexBuffer.getPrimitiveType(), firstVertex, vertexCount);

        // Unbind vertex buffer
        VertexBuffer::bind(NULL);

        cleanupDraw(states);

        // Update the cache
        m_cache.useVertexCache = false;
        m_cache.texCoordsArrayEnabled = true;
    }
}


////////////////////////////////////////////////////////////
bool RenderTarget::isSrgb() const
{
    // By default sRGB encoding is not enabled for an arbitrary RenderTarget
    return false;
}


////////////////////////////////////////////////////////////
bool RenderTarget::setActive(bool active)
{
    // Mark this RenderTarget as active or no longer active in the tracking map
    {
        sf::Lock lock(RenderTargetImpl::mutex);

        Uint64 contextId = Context::getActiveContextId();

        using RenderTargetImpl::contextRenderTargetMap;
        RenderTargetImpl::ContextRenderTargetMap::iterator iter = contextRenderTargetMap.find(contextId);

        if (active)
        {
            if (iter == contextRenderTargetMap.end())
            {
                contextRenderTargetMap[contextId] = m_id;

                m_cache.glStatesSet = false;
                m_cache.enable = false;
            }
            else if (iter->second != m_id)
            {
                iter->second = m_id;

                m_cache.enable = false;
            }
        }
        else
        {
            if (iter != contextRenderTargetMap.end())
                contextRenderTargetMap.erase(iter);

            m_cache.enable = false;
        }
    }

    return true;
}


////////////////////////////////////////////////////////////
void RenderTarget::pushGLStates()
{
    if (RenderTargetImpl::isActive(m_id) || setActive(true))
    {
        #ifdef SFML_DEBUG
            // make sure that the user didn't leave an unchecked OpenGL error
            GLenum error = glGetError();
            if (error != GL_NO_ERROR)
            {
                err() << "OpenGL error (" << error << ") detected in user code, "
                      << "you should check for errors with glGetError()"
                      << std::endl;
            }
        #endif

        #ifndef SFML_OPENGL_ES
            glCheck(glPushClientAttrib(GL_CLIENT_ALL_ATTRIB_BITS));
            glCheck(glPushAttrib(GL_ALL_ATTRIB_BITS));
            glCheck(glMatrixMode(GL_MODELVIEW));
            glCheck(glPushMatrix());
            glCheck(glMatrixMode(GL_PROJECTION));
            glCheck(glPushMatrix());
            glCheck(glMatrixMode(GL_TEXTURE));
            glCheck(glPushMatrix());
        #endif
    }

    resetGLStates();
}


////////////////////////////////////////////////////////////
void RenderTarget::popGLStates()
{
    if (RenderTargetImpl::isActive(m_id) || setActive(true))
    {
        #ifndef SFML_OPENGL_ES
            glCheck(glMatrixMode(GL_PROJECTION));
            glCheck(glPopMatrix());
            glCheck(glMatrixMode(GL_MODELVIEW));
            glCheck(glPopMatrix());
            glCheck(glMatrixMode(GL_TEXTURE));
            glCheck(glPopMatrix());
            glCheck(glPopClientAttrib());
            glCheck(glPopAttrib());
        #endif
    }
}


////////////////////////////////////////////////////////////
void RenderTarget::resetGLStates()
{
    // Check here to make sure a context change does not happen after activate(true)
    bool shaderAvailable = Shader::isAvailable();
    bool vertexBufferAvailable = VertexBuffer::isAvailable();

    // Workaround for states not being properly reset on
    // macOS unless a context switch really takes place
    #if defined(SFML_SYSTEM_MACOS)
        setActive(false);
    #endif

    if (RenderTargetImpl::isActive(m_id) || setActive(true))
    {
        // Make sure that extensions are initialized
        priv::ensureExtensionsInit();

        // Make sure that the texture unit which is active is the number 0
#ifndef SFML_OPENGL_ES
        if (GLEXT_multitexture)
        {
            glCheck(GLEXT_glClientActiveTexture(GLEXT_GL_TEXTURE0));
            glCheck(GLEXT_glActiveTexture(GLEXT_GL_TEXTURE0));
        }
#else
        if (GLEXT_multitexture)
        {
            glCheck(GLEXT_glActiveTexture(GLEXT_GL_TEXTURE0));
        }
#endif

        // Define the default OpenGL states
        glCheck(glDisable(GL_CULL_FACE));
        glCheck(glDisable(GL_DEPTH_TEST));
        glCheck(glEnable(GL_BLEND));

#ifndef SFML_OPENGL_ES
        glCheck(glDisable(GL_ALPHA_TEST));
        glCheck(glDisable(GL_LIGHTING));
        glCheck(glEnable(GL_TEXTURE_2D));
        glCheck(glMatrixMode(GL_MODELVIEW));
        glCheck(glLoadIdentity());
        glCheck(glEnableClientState(GL_VERTEX_ARRAY));
        glCheck(glEnableClientState(GL_COLOR_ARRAY));
        glCheck(glEnableClientState(GL_TEXTURE_COORD_ARRAY));
#else
        if (m_cache.posAttrib >= 0)
            glCheck(glDisableVertexAttribArray(m_cache.posAttrib));
        if (m_cache.colAttrib >= 0)
            glCheck(glDisableVertexAttribArray(m_cache.colAttrib));
        if (m_cache.texAttrib >= 0)
            glCheck(glDisableVertexAttribArray(m_cache.texAttrib));
#endif

        m_cache.glStatesSet = true;

        // Apply the default SFML states
        applyBlendMode(BlendAlpha);
        applyTexture(NULL);
        if (shaderAvailable)
            applyShader(NULL);

        if (vertexBufferAvailable)
            glCheck(VertexBuffer::bind(NULL));

        m_cache.texCoordsArrayEnabled = true;

        m_cache.useVertexCache = false;

        // Set the default view
        setView(getView());

        m_cache.enable = true;
    }
}


////////////////////////////////////////////////////////////
void RenderTarget::initialize()
{
    // Setup the default and current views
    m_defaultView.reset(FloatRect(0, 0, static_cast<float>(getSize().x), static_cast<float>(getSize().y)));
    m_view = m_defaultView;

    // Set GL states only on first draw, so that we don't pollute user's states
    m_cache.glStatesSet = false;

    // Generate a unique ID for this RenderTarget to track
    // whether it is active within a specific context
    m_id = RenderTargetImpl::getUniqueId();
}


////////////////////////////////////////////////////////////
void RenderTarget::applyCurrentView()
{
    // Set the viewport
    IntRect viewport = getViewport(m_view);
    int top = static_cast<int>(getSize().y) - (viewport.top + viewport.height);
    glCheck(glViewport(viewport.left, top, viewport.width, viewport.height));

    // Set the projection matrix
    glCheck(glMatrixMode(GL_PROJECTION));
    glCheck(glLoadMatrixf(m_view.getTransform().getMatrix()));

    // Go back to model-view mode
    glCheck(glMatrixMode(GL_MODELVIEW));

    m_cache.viewChanged = false;
}


////////////////////////////////////////////////////////////
void RenderTarget::applyBlendMode(const BlendMode& mode)
{
    using RenderTargetImpl::factorToGlConstant;
    using RenderTargetImpl::equationToGlConstant;

    // Apply the blend mode, falling back to the non-separate versions if necessary
    if (GLEXT_blend_func_separate)
    {
        glCheck(GLEXT_glBlendFuncSeparate(
            factorToGlConstant(mode.colorSrcFactor), factorToGlConstant(mode.colorDstFactor),
            factorToGlConstant(mode.alphaSrcFactor), factorToGlConstant(mode.alphaDstFactor)));
    }
    else
    {
        glCheck(glBlendFunc(
            factorToGlConstant(mode.colorSrcFactor),
            factorToGlConstant(mode.colorDstFactor)));
    }

    if (GLEXT_blend_minmax || GLEXT_blend_subtract)
    {
        if (GLEXT_blend_equation_separate)
        {
            glCheck(GLEXT_glBlendEquationSeparate(
                equationToGlConstant(mode.colorEquation),
                equationToGlConstant(mode.alphaEquation)));
        }
        else
        {
            glCheck(GLEXT_glBlendEquation(equationToGlConstant(mode.colorEquation)));
        }
    }
    else if ((mode.colorEquation != BlendMode::Add) || (mode.alphaEquation != BlendMode::Add))
    {
        static bool warned = false;

        if (!warned)
        {
#ifdef SFML_OPENGL_ES
            err() << "OpenGL ES extension OES_blend_subtract unavailable" << std::endl;
#else
            err() << "OpenGL extension EXT_blend_minmax and EXT_blend_subtract unavailable" << std::endl;
#endif
            err() << "Selecting a blend equation not possible" << std::endl;
            err() << "Ensure that hardware acceleration is enabled if available" << std::endl;

            warned = true;
        }
    }

    m_cache.lastBlendMode = mode;
}


////////////////////////////////////////////////////////////
void RenderTarget::applyTransform(const Transform& transform)
{
    // No need to call glMatrixMode(GL_MODELVIEW), it is always the
    // current mode (for optimization purpose, since it's the most used)
    if (transform == Transform::Identity)
        glCheck(glLoadIdentity());
    else
        glCheck(glLoadMatrixf(transform.getMatrix()));
}


////////////////////////////////////////////////////////////
void RenderTarget::applyTexture(const Texture* texture)
{
    Texture::bind(texture, Texture::Pixels);

    m_cache.lastTextureId = texture ? texture->m_cacheId : 0;
}


////////////////////////////////////////////////////////////
void RenderTarget::applyShader(const Shader* shader)
{
    Shader::bind(shader);
}


////////////////////////////////////////////////////////////
void RenderTarget::setupDraw(bool useVertexCache, const RenderStates& states)
{
    // Enable or disable sRGB encoding
    // This is needed for drivers that do not check the format of the surface drawn to before applying sRGB conversion
    if (!m_cache.enable)
    {
        if (isSrgb())
            glCheck(glEnable(GL_FRAMEBUFFER_SRGB));
        else
            glCheck(glDisable(GL_FRAMEBUFFER_SRGB));
    }

    // First set the persistent OpenGL states if it's the very first call
    if (!m_cache.glStatesSet)
        resetGLStates();

#ifdef SFML_OPENGL_ES

<<<<<<< HEAD
    if (!states.shader && !states.texture)
    {
        const Shader*& shader = const_cast<const Shader*&>(states.shader);
        shader = &Shader::getDefaultShader();
    }
    else if (!states.shader && states.texture)
    {
        const Shader*& shader = const_cast<const Shader*&>(states.shader);
        shader = &Shader::getDefaultTexShader();
    }
=======
    Shader* usedShader = const_cast<Shader*>(states.shader);

    if (!states.shader && !states.texture)
        usedShader = const_cast<Shader*>(&Shader::getDefaultShader());
    else if (!states.shader && states.texture)
        usedShader = const_cast<Shader*>(&Shader::getDefaultTexShader());
>>>>>>> 62568877

#endif


    if (useVertexCache)
    {
        // Since vertices are transformed, we must use an identity transform to render them
        if (!m_cache.enable || !m_cache.useVertexCache)
        {
#ifndef SFML_OPENGL_ES

            glCheck(glLoadIdentity());

#else

<<<<<<< HEAD
            Shader* shader = const_cast<Shader*>(states.shader);
            shader->setUniform("sf_modelview", static_cast<Glsl::Mat4>(Transform::Identity.getMatrix()));
=======
            usedShader->setUniform("sf_modelview", static_cast<Glsl::Mat4>(Transform::Identity.getMatrix()));
>>>>>>> 62568877

#endif

        }
    }
    else
    {
#ifndef SFML_OPENGL_ES

        applyTransform(states.transform);

#else

<<<<<<< HEAD
        Shader* shader = const_cast<Shader*>(states.shader);
        shader->setUniform("sf_modelview", static_cast<Glsl::Mat4>(states.transform.getMatrix()));
=======
        usedShader->setUniform("sf_modelview", static_cast<Glsl::Mat4>(states.transform.getMatrix()));
>>>>>>> 62568877

#endif
    }

#ifndef SFML_OPENGL_ES

    // Apply the view
    if (!m_cache.enable || m_cache.viewChanged)
        applyCurrentView();

#else

    // Set the viewport
    IntRect viewport = getViewport(m_view);
    int top = static_cast<int>(getSize().y) - (viewport.top + viewport.height);
    glCheck(glViewport(viewport.left, top, viewport.width, viewport.height));

    {
        // Set the projection matrix
<<<<<<< HEAD
        Shader* shader = const_cast<Shader*>(states.shader);
        shader->setUniform("sf_projection", static_cast<Glsl::Mat4>(m_view.getTransform().getMatrix()));
=======
        usedShader->setUniform("sf_projection", static_cast<Glsl::Mat4>(m_view.getTransform().getMatrix()));
>>>>>>> 62568877
    }

#endif



    // Apply the blend mode
    if (!m_cache.enable || (states.blendMode != m_cache.lastBlendMode))
        applyBlendMode(states.blendMode);

#ifdef SFML_OPENGL_ES

    bool setTexture = false;

#endif

    // Apply the texture
    if (!m_cache.enable || (states.texture && states.texture->m_fboAttachment))
    {
        // If the texture is an FBO attachment, always rebind it
        // in order to inform the OpenGL driver that we want changes
        // made to it in other contexts to be visible here as well
        // This saves us from having to call glFlush() in
        // RenderTextureImplFBO which can be quite costly
        // See: https://www.khronos.org/opengl/wiki/Memory_Model


        applyTexture(states.texture);

#ifdef SFML_OPENGL_ES

        if (states.texture)
            setTexture = true;

#endif

    }
    else
    {
        Uint64 textureId = states.texture ? states.texture->m_cacheId : 0;
        if (textureId != m_cache.lastTextureId)
        {

            applyTexture(states.texture);

#ifdef SFML_OPENGL_ES

            if (states.texture)
                setTexture = true;

#endif
        }
<<<<<<< HEAD
    }

#ifdef SFML_OPENGL_ES

    if (setTexture)
    {
        GLfloat matrix[16] = { 1.f, 0.f, 0.f, 0.f,
                                  0.f, 1.f, 0.f, 0.f,
                                  0.f, 0.f, 1.f, 0.f,
                                  0.f, 0.f, 0.f, 1.f};

        // If non-normalized coordinates (= pixels) are requested, we need to
        // setup scale factors that convert the range [0 .. size] to [0 .. 1]
        matrix[0] = 1.f / static_cast<float>(states.texture->m_actualSize.x);
        matrix[5] = 1.f / static_cast<float>(states.texture->m_actualSize.y);

        // If pixels are flipped we must invert the Y axis
        if (states.texture->m_pixelsFlipped)
        {
            matrix[5] = -matrix[5];
            matrix[13] = static_cast<float>(states.texture->m_size.y) / static_cast<float>(states.texture->m_actualSize.y);
        }

        Shader* shader = const_cast<Shader*>(states.shader);
        shader->setUniform("sf_texture", static_cast<Glsl::Mat4>(matrix));
    }

#endif
=======
    }

#ifdef SFML_OPENGL_ES

    if (setTexture)
    {
        GLfloat matrix[16] = { 1.f, 0.f, 0.f, 0.f,
                                  0.f, 1.f, 0.f, 0.f,
                                  0.f, 0.f, 1.f, 0.f,
                                  0.f, 0.f, 0.f, 1.f };

        // If non-normalized coordinates (= pixels) are requested, we need to
        // setup scale factors that convert the range [0 .. size] to [0 .. 1]
        matrix[0] = 1.f / static_cast<float>(states.texture->m_actualSize.x);
        matrix[5] = 1.f / static_cast<float>(states.texture->m_actualSize.y);

        // If pixels are flipped we must invert the Y axis
        if (states.texture->m_pixelsFlipped)
        {
            matrix[5] = -matrix[5];
            matrix[13] = static_cast<float>(states.texture->m_size.y) / static_cast<float>(states.texture->m_actualSize.y);
        }

        usedShader->setUniform("sf_texture", static_cast<Glsl::Mat4>(matrix));
    }

    applyShader(usedShader);

    if (m_cache.programChanged != usedShader->getNativeHandle())
    {
        m_cache.programChanged = usedShader->getNativeHandle();
        m_cache.posAttrib = glGetAttribLocation(usedShader->getNativeHandle(), "position");
        m_cache.colAttrib = glGetAttribLocation(usedShader->getNativeHandle(), "color");
        m_cache.texAttrib = glGetAttribLocation(usedShader->getNativeHandle(), "texCoord");
        if (m_cache.posAttrib >= 0)
            glCheck(glEnableVertexAttribArray(m_cache.posAttrib));
        if (m_cache.colAttrib >= 0)
            glCheck(glEnableVertexAttribArray(m_cache.colAttrib));
        if (m_cache.texAttrib >= 0)
            glCheck(glEnableVertexAttribArray(m_cache.texAttrib));
    }

#else
>>>>>>> 62568877

    // Apply the shader
    if (states.shader)
        applyShader(states.shader);

<<<<<<< HEAD

#ifdef SFML_OPENGL_ES

    if (states.shader && m_cache.programChanged != states.shader->getNativeHandle())
    {
        m_cache.programChanged = states.shader->getNativeHandle();
        m_cache.posAttrib = glGetAttribLocation(states.shader->getNativeHandle(), "position");
        m_cache.colAttrib = glGetAttribLocation(states.shader->getNativeHandle(), "color");
        m_cache.texAttrib = glGetAttribLocation(states.shader->getNativeHandle(), "texCoord");
        if (m_cache.posAttrib >= 0)
            glCheck(glEnableVertexAttribArray(m_cache.posAttrib));
        if (m_cache.colAttrib >= 0)
            glCheck(glEnableVertexAttribArray(m_cache.colAttrib));
        if (m_cache.texAttrib >= 0)
            glCheck(glEnableVertexAttribArray(m_cache.texAttrib));
    }

=======
>>>>>>> 62568877
#endif

}


////////////////////////////////////////////////////////////
void RenderTarget::drawPrimitives(PrimitiveType type, std::size_t firstVertex, std::size_t vertexCount)
{
    // Find the OpenGL primitive type
    static const GLenum modes[] = {GL_POINTS, GL_LINES, GL_LINE_STRIP, GL_TRIANGLES,
                                   GL_TRIANGLE_STRIP, GL_TRIANGLE_FAN, GL_QUADS};
    GLenum mode = modes[type];

    // Draw the primitives
    glCheck(glDrawArrays(mode, static_cast<GLint>(firstVertex), static_cast<GLsizei>(vertexCount)));
}


////////////////////////////////////////////////////////////
void RenderTarget::cleanupDraw(const RenderStates& states)
{
#ifdef SFML_OPENGL_ES

    applyShader(NULL);

#else

    // Unbind the shader, if any
    if (states.shader)
        applyShader(NULL);

#endif

    // If the texture we used to draw belonged to a RenderTexture, then forcibly unbind that texture.
    // This prevents a bug where some drivers do not clear RenderTextures properly.
    if (states.texture && states.texture->m_fboAttachment)
        applyTexture(NULL);

    // Re-enable the cache at the end of the draw if it was disabled
    m_cache.enable = true;
}

} // namespace sf


////////////////////////////////////////////////////////////
// Render states caching strategies
//
// * View
//   If SetView was called since last draw, the projection
//   matrix is updated. We don't need more, the view doesn't
//   change frequently.
//
// * Transform
//   The transform matrix is usually expensive because each
//   entity will most likely use a different transform. This can
//   lead, in worst case, to changing it every 4 vertices.
//   To avoid that, when the vertex count is low enough, we
//   pre-transform them and therefore use an identity transform
//   to render them.
//
// * Blending mode
//   Since it overloads the == operator, we can easily check
//   whether any of the 6 blending components changed and,
//   thus, whether we need to update the blend mode.
//
// * Texture
//   Storing the pointer or OpenGL ID of the last used texture
//   is not enough; if the sf::Texture instance is destroyed,
//   both the pointer and the OpenGL ID might be recycled in
//   a new texture instance. We need to use our own unique
//   identifier system to ensure consistent caching.
//
// * Shader
//   Shaders are very hard to optimize, because they have
//   parameters that can be hard (if not impossible) to track,
//   like matrices or textures. The only optimization that we
//   do is that we avoid setting a null shader if there was
//   already none for the previous draw.
//
////////////////////////////////////////////////////////////<|MERGE_RESOLUTION|>--- conflicted
+++ resolved
@@ -779,25 +779,12 @@
 
 #ifdef SFML_OPENGL_ES
 
-<<<<<<< HEAD
-    if (!states.shader && !states.texture)
-    {
-        const Shader*& shader = const_cast<const Shader*&>(states.shader);
-        shader = &Shader::getDefaultShader();
-    }
-    else if (!states.shader && states.texture)
-    {
-        const Shader*& shader = const_cast<const Shader*&>(states.shader);
-        shader = &Shader::getDefaultTexShader();
-    }
-=======
     Shader* usedShader = const_cast<Shader*>(states.shader);
 
     if (!states.shader && !states.texture)
         usedShader = const_cast<Shader*>(&Shader::getDefaultShader());
     else if (!states.shader && states.texture)
         usedShader = const_cast<Shader*>(&Shader::getDefaultTexShader());
->>>>>>> 62568877
 
 #endif
 
@@ -813,12 +800,7 @@
 
 #else
 
-<<<<<<< HEAD
-            Shader* shader = const_cast<Shader*>(states.shader);
-            shader->setUniform("sf_modelview", static_cast<Glsl::Mat4>(Transform::Identity.getMatrix()));
-=======
             usedShader->setUniform("sf_modelview", static_cast<Glsl::Mat4>(Transform::Identity.getMatrix()));
->>>>>>> 62568877
 
 #endif
 
@@ -832,12 +814,7 @@
 
 #else
 
-<<<<<<< HEAD
-        Shader* shader = const_cast<Shader*>(states.shader);
-        shader->setUniform("sf_modelview", static_cast<Glsl::Mat4>(states.transform.getMatrix()));
-=======
         usedShader->setUniform("sf_modelview", static_cast<Glsl::Mat4>(states.transform.getMatrix()));
->>>>>>> 62568877
 
 #endif
     }
@@ -857,12 +834,7 @@
 
     {
         // Set the projection matrix
-<<<<<<< HEAD
-        Shader* shader = const_cast<Shader*>(states.shader);
-        shader->setUniform("sf_projection", static_cast<Glsl::Mat4>(m_view.getTransform().getMatrix()));
-=======
         usedShader->setUniform("sf_projection", static_cast<Glsl::Mat4>(m_view.getTransform().getMatrix()));
->>>>>>> 62568877
     }
 
 #endif
@@ -915,36 +887,6 @@
 
 #endif
         }
-<<<<<<< HEAD
-    }
-
-#ifdef SFML_OPENGL_ES
-
-    if (setTexture)
-    {
-        GLfloat matrix[16] = { 1.f, 0.f, 0.f, 0.f,
-                                  0.f, 1.f, 0.f, 0.f,
-                                  0.f, 0.f, 1.f, 0.f,
-                                  0.f, 0.f, 0.f, 1.f};
-
-        // If non-normalized coordinates (= pixels) are requested, we need to
-        // setup scale factors that convert the range [0 .. size] to [0 .. 1]
-        matrix[0] = 1.f / static_cast<float>(states.texture->m_actualSize.x);
-        matrix[5] = 1.f / static_cast<float>(states.texture->m_actualSize.y);
-
-        // If pixels are flipped we must invert the Y axis
-        if (states.texture->m_pixelsFlipped)
-        {
-            matrix[5] = -matrix[5];
-            matrix[13] = static_cast<float>(states.texture->m_size.y) / static_cast<float>(states.texture->m_actualSize.y);
-        }
-
-        Shader* shader = const_cast<Shader*>(states.shader);
-        shader->setUniform("sf_texture", static_cast<Glsl::Mat4>(matrix));
-    }
-
-#endif
-=======
     }
 
 #ifdef SFML_OPENGL_ES
@@ -988,32 +930,11 @@
     }
 
 #else
->>>>>>> 62568877
 
     // Apply the shader
     if (states.shader)
         applyShader(states.shader);
 
-<<<<<<< HEAD
-
-#ifdef SFML_OPENGL_ES
-
-    if (states.shader && m_cache.programChanged != states.shader->getNativeHandle())
-    {
-        m_cache.programChanged = states.shader->getNativeHandle();
-        m_cache.posAttrib = glGetAttribLocation(states.shader->getNativeHandle(), "position");
-        m_cache.colAttrib = glGetAttribLocation(states.shader->getNativeHandle(), "color");
-        m_cache.texAttrib = glGetAttribLocation(states.shader->getNativeHandle(), "texCoord");
-        if (m_cache.posAttrib >= 0)
-            glCheck(glEnableVertexAttribArray(m_cache.posAttrib));
-        if (m_cache.colAttrib >= 0)
-            glCheck(glEnableVertexAttribArray(m_cache.colAttrib));
-        if (m_cache.texAttrib >= 0)
-            glCheck(glEnableVertexAttribArray(m_cache.texAttrib));
-    }
-
-=======
->>>>>>> 62568877
 #endif
 
 }
