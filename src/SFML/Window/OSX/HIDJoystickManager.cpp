////////////////////////////////////////////////////////////
//
// SFML - Simple and Fast Multimedia Library
// Copyright (C) 2007-2021 Marco Antognini (antognini.marco@gmail.com),
//                         Laurent Gomila (laurent@sfml-dev.org)
//
// This software is provided 'as-is', without any express or implied warranty.
// In no event will the authors be held liable for any damages arising from the use of this software.
//
// Permission is granted to anyone to use this software for any purpose,
// including commercial applications, and to alter it and redistribute it freely,
// subject to the following restrictions:
//
// 1. The origin of this software must not be misrepresented;
//    you must not claim that you wrote the original software.
//    If you use this software in a product, an acknowledgment
//    in the product documentation would be appreciated but is not required.
//
// 2. Altered source versions must be plainly marked as such,
//    and must not be misrepresented as being the original software.
//
// 3. This notice may not be removed or altered from any source distribution.
//
////////////////////////////////////////////////////////////

////////////////////////////////////////////////////////////
// Headers
////////////////////////////////////////////////////////////
#include <SFML/Window/OSX/HIDInputManager.hpp>
#include <SFML/Window/OSX/HIDJoystickManager.hpp>

////////////////////////////////////////////////////////////
// Private data
////////////////////////////////////////////////////////////
namespace
{
    // Using a custom run loop mode solve some issues that appears when SFML
    // is used with Cocoa.
    const CFStringRef RunLoopMode = CFSTR("SFML_RUN_LOOP_MODE");
}


namespace sf
{
namespace priv
{
////////////////////////////////////////////////////////////
HIDJoystickManager& HIDJoystickManager::getInstance()
{
    static HIDJoystickManager manager;
    return manager;
}


////////////////////////////////////////////////////////////
unsigned int HIDJoystickManager::getJoystickCount()
{
    update();
    return m_joystickCount;
}


////////////////////////////////////////////////////////////
CFSetRef HIDJoystickManager::copyJoysticks()
{
    CFSetRef devices = IOHIDManagerCopyDevices(m_manager);
    return devices;
}


////////////////////////////////////////////////////////////
HIDJoystickManager::HIDJoystickManager() :
m_manager(0),
m_joystickCount(0)
{
    m_manager = IOHIDManagerCreate(kCFAllocatorDefault, kIOHIDOptionsTypeNone);

    CFDictionaryRef mask0 = HIDInputManager::copyDevicesMask(kHIDPage_GenericDesktop,
                                                             kHIDUsage_GD_Joystick);

    CFDictionaryRef mask1 = HIDInputManager::copyDevicesMask(kHIDPage_GenericDesktop,
                                                             kHIDUsage_GD_GamePad);

    CFDictionaryRef maskArray[2];
    maskArray[0] = mask0;
    maskArray[1] = mask1;

<<<<<<< HEAD
    CFArrayRef mask = CFArrayCreate(nullptr, (const void**)maskArray, 2, nullptr);
=======
    CFArrayRef mask = CFArrayCreate(NULL, reinterpret_cast<const void**>(maskArray), 2, NULL);
>>>>>>> c824d3d5

    IOHIDManagerSetDeviceMatchingMultiple(m_manager, mask);
    CFRelease(mask);
    CFRelease(mask1);
    CFRelease(mask0);


    IOHIDManagerRegisterDeviceMatchingCallback(m_manager, pluggedIn, this);
    IOHIDManagerRegisterDeviceRemovalCallback(m_manager, pluggedOut, this);

    IOHIDManagerScheduleWithRunLoop(m_manager,
                                    CFRunLoopGetCurrent(),
                                    RunLoopMode);

    IOHIDManagerOpen(m_manager, kIOHIDOptionsTypeNone);
}


////////////////////////////////////////////////////////////
HIDJoystickManager::~HIDJoystickManager()
{
    IOHIDManagerUnscheduleFromRunLoop(m_manager,
                                      CFRunLoopGetCurrent(),
                                      RunLoopMode);

    IOHIDManagerRegisterDeviceMatchingCallback(m_manager, nullptr, 0);
    IOHIDManagerRegisterDeviceRemovalCallback(m_manager, nullptr, 0);

    IOHIDManagerClose(m_manager, kIOHIDOptionsTypeNone);
}


////////////////////////////////////////////////////////////
void HIDJoystickManager::update()
{
    SInt32 status = kCFRunLoopRunHandledSource;

    while (status == kCFRunLoopRunHandledSource)
    {
        status = CFRunLoopRunInMode(RunLoopMode, 0, true);
    }
}


////////////////////////////////////////////////////////////
void HIDJoystickManager::pluggedIn(void* context, IOReturn, void*, IOHIDDeviceRef)
{
    HIDJoystickManager* manager = static_cast<HIDJoystickManager*>(context);
    manager->m_joystickCount++;
}


////////////////////////////////////////////////////////////
void HIDJoystickManager::pluggedOut(void* context, IOReturn, void*, IOHIDDeviceRef)
{
    HIDJoystickManager* manager = static_cast<HIDJoystickManager*>(context);
    manager->m_joystickCount--;
}


} // namespace priv

} // namespace sf
<|MERGE_RESOLUTION|>--- conflicted
+++ resolved
@@ -85,11 +85,7 @@
     maskArray[0] = mask0;
     maskArray[1] = mask1;
 
-<<<<<<< HEAD
-    CFArrayRef mask = CFArrayCreate(nullptr, (const void**)maskArray, 2, nullptr);
-=======
-    CFArrayRef mask = CFArrayCreate(NULL, reinterpret_cast<const void**>(maskArray), 2, NULL);
->>>>>>> c824d3d5
+    CFArrayRef mask = CFArrayCreate(nullptr, reinterpret_cast<const void**>(maskArray), 2, nullptr);
 
     IOHIDManagerSetDeviceMatchingMultiple(m_manager, mask);
     CFRelease(mask);
