////////////////////////////////////////////////////////////
//
// SFML - Simple and Fast Multimedia Library
// Copyright (C) 2016 Andrew Mickelson
//
// This software is provided 'as-is', without any express or implied warranty.
// In no event will the authors be held liable for any damages arising from the use of this software.
//
// Permission is granted to anyone to use this software for any purpose,
// including commercial applications, and to alter it and redistribute it freely,
// subject to the following restrictions:
//
// 1. The origin of this software must not be misrepresented;
//    you must not claim that you wrote the original software.
//    If you use this software in a product, an acknowledgment
//    in the product documentation would be appreciated but is not required.
//
// 2. Altered source versions must be plainly marked as such,
//    and must not be misrepresented as being the original software.
//
// 3. This notice may not be removed or altered from any source distribution.
//
////////////////////////////////////////////////////////////

////////////////////////////////////////////////////////////
// Headers
////////////////////////////////////////////////////////////
#include <SFML/System/Err.hpp>
#include <SFML/Window/DRM/InputImplUDev.hpp>

#include <cerrno>
#include <cstdio>
#include <cstdlib>
#include <cstring>
#include <fcntl.h>
#include <linux/input.h>
#include <mutex>
#include <queue>
#include <sstream>
#include <sys/stat.h>
#include <termios.h>
#include <unistd.h>
#include <vector>


namespace
{
struct TouchSlot
{
    int          oldId{-1};
    int          id{-1};
    sf::Vector2i pos;
};

std::recursive_mutex inputMutex; // threadsafe? maybe...
sf::Vector2i         mousePos;   // current mouse position

std::vector<int>  fileDescriptors;                         // list of open file descriptors for /dev/input
std::vector<bool> mouseMap(sf::Mouse::ButtonCount, false); // track whether keys are down
std::vector<bool> keyMap(sf::Keyboard::KeyCount, false);   // track whether mouse buttons are down

int                    touchFd = -1;    // file descriptor we have seen MT events on; assumes only 1
std::vector<TouchSlot> touchSlots;      // track the state of each touch "slot"
int                    currentSlot = 0; // which slot are we currently updating?

std::queue<sf::Event> eventQueue;     // events received and waiting to be consumed
const int             MAX_QUEUE = 64; // The maximum size we let eventQueue grow to

termios newTerminalConfig, oldTerminalConfig; // Terminal configurations

bool altDown()
{
    return (keyMap[sf::Keyboard::LAlt] || keyMap[sf::Keyboard::RAlt]);
}
bool controlDown()
{
    return (keyMap[sf::Keyboard::LControl] || keyMap[sf::Keyboard::RControl]);
}
bool shiftDown()
{
    return (keyMap[sf::Keyboard::LShift] || keyMap[sf::Keyboard::RShift]);
}
bool systemDown()
{
    return (keyMap[sf::Keyboard::LSystem] || keyMap[sf::Keyboard::RSystem]);
}

void uninitFileDescriptors()
{
    for (std::vector<int>::iterator itr = fileDescriptors.begin(); itr != fileDescriptors.end(); ++itr)
        close(*itr);
}

#define BITS_PER_LONG        (sizeof(unsigned long) * 8)
#define NBITS(x)             (((x - 1) / BITS_PER_LONG) + 1)
#define OFF(x)               (x % BITS_PER_LONG)
#define LONG(x)              (x / BITS_PER_LONG)
#define TEST_BIT(bit, array) ((array[LONG(bit)] >> OFF(bit)) & 1)

// Only keep fileDescriptors that we think are a keyboard, mouse or touchpad/touchscreen
// Joysticks are handled in /src/SFML/Window/Unix/JoystickImpl.cpp
bool keepFileDescriptor(int fileDesc)
{
    unsigned long bitmask_ev[NBITS(EV_MAX)];
    unsigned long bitmask_key[NBITS(KEY_MAX)];
    unsigned long bitmask_abs[NBITS(ABS_MAX)];
    unsigned long bitmask_rel[NBITS(REL_MAX)];

    ioctl(fileDesc, EVIOCGBIT(0, sizeof(bitmask_ev)), &bitmask_ev);
    ioctl(fileDesc, EVIOCGBIT(EV_KEY, sizeof(bitmask_key)), &bitmask_key);
    ioctl(fileDesc, EVIOCGBIT(EV_ABS, sizeof(bitmask_abs)), &bitmask_abs);
    ioctl(fileDesc, EVIOCGBIT(EV_REL, sizeof(bitmask_rel)), &bitmask_rel);

    // This is the keyboard test used by SDL.
    // The first 32 bits are ESC, numbers and Q to D;  If we have any of those,
    // consider it a keyboard device; do not test for KEY_RESERVED, though
    bool is_keyboard = (bitmask_key[0] & 0xFFFFFFFE);

    bool is_abs = TEST_BIT(EV_ABS, bitmask_ev) && TEST_BIT(ABS_X, bitmask_abs) && TEST_BIT(ABS_Y, bitmask_abs);

    bool is_rel = TEST_BIT(EV_REL, bitmask_ev) && TEST_BIT(REL_X, bitmask_rel) && TEST_BIT(REL_Y, bitmask_rel);

    bool is_mouse = (is_abs || is_rel) && TEST_BIT(BTN_MOUSE, bitmask_key);

    bool is_touch = is_abs && (TEST_BIT(BTN_TOOL_FINGER, bitmask_key) || TEST_BIT(BTN_TOUCH, bitmask_key));

    return is_keyboard || is_mouse || is_touch;
}

void initFileDescriptors()
{
    static bool initialized = false;
    if (initialized)
        return;

    initialized = true;

    for (int i = 0; i < 32; i++)
    {
        std::string        name("/dev/input/event");
        std::ostringstream stream;
        stream << i;
        name += stream.str();

        int tempFD = open(name.c_str(), O_RDONLY | O_NONBLOCK);

        if (tempFD < 0)
        {
            if (errno != ENOENT)
                sf::err() << "Error opening " << name << ": " << std::strerror(errno) << std::endl;

            continue;
        }

        if (keepFileDescriptor(tempFD))
            fileDescriptors.push_back(tempFD);
        else
            close(tempFD);
    }

    std::atexit(uninitFileDescriptors);
}

sf::Mouse::Button toMouseButton(int code)
{
    switch (code)
    {
        case BTN_LEFT:
            return sf::Mouse::Left;
        case BTN_RIGHT:
            return sf::Mouse::Right;
        case BTN_MIDDLE:
            return sf::Mouse::Middle;
        case BTN_SIDE:
            return sf::Mouse::XButton1;
        case BTN_EXTRA:
            return sf::Mouse::XButton2;

        default:
            return sf::Mouse::ButtonCount;
    }
}

sf::Keyboard::Key toKey(int code)
{
    switch (code)
    {
        // clang-format off
        case KEY_ESC:           return sf::Keyboard::Escape;
        case KEY_1:             return sf::Keyboard::Num1;
        case KEY_2:             return sf::Keyboard::Num2;
        case KEY_3:             return sf::Keyboard::Num3;
        case KEY_4:             return sf::Keyboard::Num4;
        case KEY_5:             return sf::Keyboard::Num5;
        case KEY_6:             return sf::Keyboard::Num6;
        case KEY_7:             return sf::Keyboard::Num7;
        case KEY_8:             return sf::Keyboard::Num8;
        case KEY_9:             return sf::Keyboard::Num9;
        case KEY_0:             return sf::Keyboard::Num0;
        case KEY_MINUS:         return sf::Keyboard::Hyphen;
        case KEY_EQUAL:         return sf::Keyboard::Equal;
        case KEY_BACKSPACE:     return sf::Keyboard::Backspace;
        case KEY_TAB:           return sf::Keyboard::Tab;
        case KEY_Q:             return sf::Keyboard::Q;
        case KEY_W:             return sf::Keyboard::W;
        case KEY_E:             return sf::Keyboard::E;
        case KEY_R:             return sf::Keyboard::R;
        case KEY_T:             return sf::Keyboard::T;
        case KEY_Y:             return sf::Keyboard::Y;
        case KEY_U:             return sf::Keyboard::U;
        case KEY_I:             return sf::Keyboard::I;
        case KEY_O:             return sf::Keyboard::O;
        case KEY_P:             return sf::Keyboard::P;
        case KEY_LEFTBRACE:     return sf::Keyboard::LBracket;
        case KEY_RIGHTBRACE:    return sf::Keyboard::RBracket;
        case KEY_KPENTER:
        case KEY_ENTER:         return sf::Keyboard::Enter;
        case KEY_LEFTCTRL:      return sf::Keyboard::LControl;
        case KEY_A:             return sf::Keyboard::A;
        case KEY_S:             return sf::Keyboard::S;
        case KEY_D:             return sf::Keyboard::D;
        case KEY_F:             return sf::Keyboard::F;
        case KEY_G:             return sf::Keyboard::G;
        case KEY_H:             return sf::Keyboard::H;
        case KEY_J:             return sf::Keyboard::J;
        case KEY_K:             return sf::Keyboard::K;
        case KEY_L:             return sf::Keyboard::L;
        case KEY_SEMICOLON:     return sf::Keyboard::Semicolon;
        case KEY_APOSTROPHE:    return sf::Keyboard::Quote;
        case KEY_GRAVE:         return sf::Keyboard::Tilde;
        case KEY_LEFTSHIFT:     return sf::Keyboard::LShift;
        case KEY_BACKSLASH:     return sf::Keyboard::Backslash;
        case KEY_Z:             return sf::Keyboard::Z;
        case KEY_X:             return sf::Keyboard::X;
        case KEY_C:             return sf::Keyboard::C;
        case KEY_V:             return sf::Keyboard::V;
        case KEY_B:             return sf::Keyboard::B;
        case KEY_N:             return sf::Keyboard::N;
        case KEY_M:             return sf::Keyboard::M;
        case KEY_COMMA:         return sf::Keyboard::Comma;
        case KEY_DOT:           return sf::Keyboard::Period;
        case KEY_SLASH:         return sf::Keyboard::Slash;
        case KEY_RIGHTSHIFT:    return sf::Keyboard::RShift;
        case KEY_KPASTERISK:    return sf::Keyboard::Multiply;
        case KEY_LEFTALT:       return sf::Keyboard::LAlt;
        case KEY_SPACE:         return sf::Keyboard::Space;
        case KEY_F1:            return sf::Keyboard::F1;
        case KEY_F2:            return sf::Keyboard::F2;
        case KEY_F3:            return sf::Keyboard::F3;
        case KEY_F4:            return sf::Keyboard::F4;
        case KEY_F5:            return sf::Keyboard::F5;
        case KEY_F6:            return sf::Keyboard::F6;
        case KEY_F7:            return sf::Keyboard::F7;
        case KEY_F8:            return sf::Keyboard::F8;
        case KEY_F9:            return sf::Keyboard::F9;
        case KEY_F10:           return sf::Keyboard::F10;
        case KEY_F11:           return sf::Keyboard::F11;
        case KEY_F12:           return sf::Keyboard::F12;
        case KEY_F13:           return sf::Keyboard::F13;
        case KEY_F14:           return sf::Keyboard::F14;
        case KEY_F15:           return sf::Keyboard::F15;
        case KEY_KP7:           return sf::Keyboard::Numpad7;
        case KEY_KP8:           return sf::Keyboard::Numpad8;
        case KEY_KP9:           return sf::Keyboard::Numpad9;
        case KEY_KPMINUS:       return sf::Keyboard::Subtract;
        case KEY_KP4:           return sf::Keyboard::Numpad4;
        case KEY_KP5:           return sf::Keyboard::Numpad5;
        case KEY_KP6:           return sf::Keyboard::Numpad6;
        case KEY_KPPLUS:        return sf::Keyboard::Add;
        case KEY_KP1:           return sf::Keyboard::Numpad1;
        case KEY_KP2:           return sf::Keyboard::Numpad2;
        case KEY_KP3:           return sf::Keyboard::Numpad3;
        case KEY_KP0:           return sf::Keyboard::Numpad0;
        case KEY_KPDOT:         return sf::Keyboard::Delete;
        case KEY_RIGHTCTRL:     return sf::Keyboard::RControl;
        case KEY_KPSLASH:       return sf::Keyboard::Divide;
        case KEY_RIGHTALT:      return sf::Keyboard::RAlt;
        case KEY_HOME:          return sf::Keyboard::Home;
        case KEY_UP:            return sf::Keyboard::Up;
        case KEY_PAGEUP:        return sf::Keyboard::PageUp;
        case KEY_LEFT:          return sf::Keyboard::Left;
        case KEY_RIGHT:         return sf::Keyboard::Right;
        case KEY_END:           return sf::Keyboard::End;
        case KEY_DOWN:          return sf::Keyboard::Down;
        case KEY_PAGEDOWN:      return sf::Keyboard::PageDown;
        case KEY_INSERT:        return sf::Keyboard::Insert;
        case KEY_DELETE:        return sf::Keyboard::Delete;
        case KEY_PAUSE:         return sf::Keyboard::Pause;
        case KEY_LEFTMETA:      return sf::Keyboard::LSystem;
        case KEY_RIGHTMETA:     return sf::Keyboard::RSystem;

        case KEY_RESERVED:
        case KEY_SYSRQ:
        case KEY_CAPSLOCK:
        case KEY_NUMLOCK:
        case KEY_SCROLLLOCK:
        default:
            return sf::Keyboard::Unknown;
            // clang-format on
    }
}

void pushEvent(sf::Event& event)
{
    if (eventQueue.size() >= MAX_QUEUE)
        eventQueue.pop();

    eventQueue.push(event);
}

TouchSlot& atSlot(int idx)
{
    if (idx >= static_cast<int>(touchSlots.size()))
        touchSlots.resize(static_cast<std::size_t>(idx + 1));
    return touchSlots.at(static_cast<std::size_t>(idx));
}

void processSlots()
{
    for (std::vector<TouchSlot>::iterator slot = touchSlots.begin(); slot != touchSlots.end(); ++slot)
    {
        sf::Event event;

        event.touch.x = slot->pos.x;
        event.touch.y = slot->pos.y;

        if (slot->oldId == slot->id)
        {
            event.type         = sf::Event::TouchMoved;
            event.touch.finger = static_cast<unsigned int>(slot->id);
            pushEvent(event);
        }
        else
        {
            if (slot->oldId != -1)
            {
                event.type         = sf::Event::TouchEnded;
                event.touch.finger = static_cast<unsigned int>(slot->oldId);
                pushEvent(event);
            }
            if (slot->id != -1)
            {
                event.type         = sf::Event::TouchBegan;
                event.touch.finger = static_cast<unsigned int>(slot->id);
                pushEvent(event);
            }

            slot->oldId = slot->id;
        }
    }
}

bool eventProcess(sf::Event& event)
{
    std::scoped_lock lock(inputMutex);

    // Ensure that we are initialized
    initFileDescriptors();

    // This is for handling the Backspace and DEL text events, which we
    // generate based on keystrokes (and not stdin)
    static unsigned int doDeferredText = 0;
    if (doDeferredText)
    {
        event.type         = sf::Event::TextEntered;
        event.text.unicode = doDeferredText;
        doDeferredText     = 0;
        return true;
    }

    ssize_t bytesRead;

    // Check all the open file descriptors for the next event
    for (std::vector<int>::iterator itr = fileDescriptors.begin(); itr != fileDescriptors.end(); ++itr)
    {
        input_event inputEvent;
        bytesRead = read(*itr, &inputEvent, sizeof(inputEvent));

        while (bytesRead > 0)
        {
            if (inputEvent.type == EV_KEY)
            {
                sf::Mouse::Button mb = toMouseButton(inputEvent.code);
                if (mb != sf::Mouse::ButtonCount)
                {
                    event.type = inputEvent.value ? sf::Event::MouseButtonPressed : sf::Event::MouseButtonReleased;
                    event.mouseButton.button = mb;
                    event.mouseButton.x      = mousePos.x;
                    event.mouseButton.y      = mousePos.y;

                    mouseMap[mb] = inputEvent.value;
                    return true;
                }
                else
                {
                    sf::Keyboard::Key kb = toKey(inputEvent.code);

                    unsigned int special = 0;
                    if ((kb == sf::Keyboard::Delete) || (kb == sf::Keyboard::Backspace))
                        special = (kb == sf::Keyboard::Delete) ? 127 : 8;

                    if (inputEvent.value == 2)
                    {
                        // key repeat events
                        //
                        if (special)
                        {
                            event.type         = sf::Event::TextEntered;
                            event.text.unicode = special;
                            return true;
                        }
                    }
                    else if (kb != sf::Keyboard::Unknown)
                    {
                        // key down and key up events
                        //
                        event.type        = inputEvent.value ? sf::Event::KeyPressed : sf::Event::KeyReleased;
                        event.key.code    = kb;
                        event.key.alt     = altDown();
                        event.key.control = controlDown();
                        event.key.shift   = shiftDown();
                        event.key.system  = systemDown();

<<<<<<< HEAD
                        keyMap[kb] = inputEvent.value;
=======
                            keyMap[static_cast<std::size_t>(kb)] = inputEvent.value;
>>>>>>> 5e9bb60d

                        if (special && inputEvent.value)
                            doDeferredText = special;

                        return true;
                    }
                }
            }
            else if (inputEvent.type == EV_REL)
            {
                bool posChange = false;
                switch (inputEvent.code)
                {
                    case REL_X:
                        mousePos.x += inputEvent.value;
                        posChange = true;
                        break;

                    case REL_Y:
                        mousePos.y += inputEvent.value;
                        posChange = true;
                        break;

                    case REL_WHEEL:
                        event.type                   = sf::Event::MouseWheelScrolled;
                        event.mouseWheelScroll.delta = static_cast<float>(inputEvent.value);
                        event.mouseWheelScroll.x     = mousePos.x;
                        event.mouseWheelScroll.y     = mousePos.y;
                        return true;
                }

                if (posChange)
                {
                    event.type        = sf::Event::MouseMoved;
                    event.mouseMove.x = mousePos.x;
                    event.mouseMove.y = mousePos.y;
                    return true;
                }
            }
            else if (inputEvent.type == EV_ABS)
            {
                switch (inputEvent.code)
                {
                    case ABS_MT_SLOT:
                        currentSlot = inputEvent.value;
                        touchFd     = *itr;
                        break;
                    case ABS_MT_TRACKING_ID:
                        atSlot(currentSlot).id = inputEvent.value;
                        touchFd                = *itr;
                        break;
                    case ABS_MT_POSITION_X:
                        atSlot(currentSlot).pos.x = inputEvent.value;
                        touchFd                   = *itr;
                        break;
                    case ABS_MT_POSITION_Y:
                        atSlot(currentSlot).pos.y = inputEvent.value;
                        touchFd                   = *itr;
                        break;
                }
            }
            else if (inputEvent.type == EV_SYN && inputEvent.code == SYN_REPORT && *itr == touchFd)
            {
                // This pushes events directly to the queue, because it
                // can generate more than one event.
                processSlots();
            }

            bytesRead = read(*itr, &inputEvent, sizeof(inputEvent));
        }

        if ((bytesRead < 0) && (errno != EAGAIN))
            sf::err() << " Error: " << std::strerror(errno) << std::endl;
    }

    // Finally check if there is a Text event on stdin
    //
    // We only clear the ICANON flag for the time of reading

    newTerminalConfig.c_lflag &= ~(tcflag_t)ICANON;
    tcsetattr(STDIN_FILENO, TCSANOW, &newTerminalConfig);

    timeval timeout;
    timeout.tv_sec  = 0;
    timeout.tv_usec = 0;

<<<<<<< HEAD
    unsigned char code = 0;
=======
        newTerminalConfig.c_lflag &= ~static_cast<tcflag_t>(ICANON);
        tcsetattr(STDIN_FILENO, TCSANOW, &newTerminalConfig);
>>>>>>> 5e9bb60d

    fd_set readFDSet;
    FD_ZERO(&readFDSet);
    FD_SET(STDIN_FILENO, &readFDSet);
    int ready = select(STDIN_FILENO + 1, &readFDSet, nullptr, nullptr, &timeout);

    if (ready > 0 && FD_ISSET(STDIN_FILENO, &readFDSet))
        bytesRead = read(STDIN_FILENO, &code, 1);

    if ((code == 127) || (code == 8)) // Suppress 127 (DEL) to 8 (BACKSPACE)
        code = 0;
    else if (code == 27) // ESC
    {
        // Suppress ANSI escape sequences
        FD_ZERO(&readFDSet);
        FD_SET(STDIN_FILENO, &readFDSet);
        ready = select(STDIN_FILENO + 1, &readFDSet, nullptr, nullptr, &timeout);
        if (ready > 0 && FD_ISSET(STDIN_FILENO, &readFDSet))
        {
            unsigned char tempBuffer[16];
            bytesRead = read(STDIN_FILENO, tempBuffer, 16);
            code      = 0;
        }
    }

    newTerminalConfig.c_lflag |= ICANON;
    tcsetattr(STDIN_FILENO, TCSANOW, &newTerminalConfig);

    if (code > 0)
    {
        // TODO: Proper unicode handling
        event.type         = sf::Event::TextEntered;
        event.text.unicode = code;
        return true;
    }

    // No events available
    return false;
}

// assumes inputMutex is locked
void update()
{
    sf::Event event;
    while (eventProcess(event))
    {
        pushEvent(event);
    }
}
} // namespace

namespace sf
{
namespace priv
{
////////////////////////////////////////////////////////////
bool InputImpl::isKeyPressed(Keyboard::Key key)
{
    std::scoped_lock lock(inputMutex);
    if ((key < 0) || (key >= static_cast<int>(keyMap.size())))
        return false;

    update();
    return keyMap[static_cast<std::size_t>(key)];
}


////////////////////////////////////////////////////////////
void InputImpl::setVirtualKeyboardVisible(bool /*visible*/)
{
    // Not applicable
}


////////////////////////////////////////////////////////////
bool InputImpl::isMouseButtonPressed(Mouse::Button button)
{
    std::scoped_lock lock(inputMutex);
    if ((button < 0) || (button >= static_cast<int>(mouseMap.size())))
        return false;

    update();
    return mouseMap[button];
}


////////////////////////////////////////////////////////////
Vector2i InputImpl::getMousePosition()
{
    std::scoped_lock lock(inputMutex);
    return mousePos;
}


////////////////////////////////////////////////////////////
Vector2i InputImpl::getMousePosition(const WindowBase& /*relativeTo*/)
{
    return getMousePosition();
}


////////////////////////////////////////////////////////////
void InputImpl::setMousePosition(const Vector2i& position)
{
    std::scoped_lock lock(inputMutex);
    mousePos = position;
}


////////////////////////////////////////////////////////////
void InputImpl::setMousePosition(const Vector2i& position, const WindowBase& /*relativeTo*/)
{
    setMousePosition(position);
}


////////////////////////////////////////////////////////////
bool InputImpl::isTouchDown(unsigned int finger)
{
    for (std::vector<TouchSlot>::iterator slot = touchSlots.begin(); slot != touchSlots.end(); ++slot)
    {
        if (slot->id == static_cast<int>(finger))
            return true;
    }

    return false;
}


////////////////////////////////////////////////////////////
Vector2i InputImpl::getTouchPosition(unsigned int finger)
{
    for (std::vector<TouchSlot>::iterator slot = touchSlots.begin(); slot != touchSlots.end(); ++slot)
    {
        if (slot->id == static_cast<int>(finger))
            return slot->pos;
    }

    return Vector2i();
}


////////////////////////////////////////////////////////////
Vector2i InputImpl::getTouchPosition(unsigned int finger, const WindowBase& /*relativeTo*/)
{
    return getTouchPosition(finger);
}


////////////////////////////////////////////////////////////
bool InputImpl::checkEvent(sf::Event& event)
{
    std::scoped_lock lock(inputMutex);
    if (!eventQueue.empty())
    {
        event = eventQueue.front();
        eventQueue.pop();

        return true;
    }

    if (eventProcess(event))
    {
        return true;
    }
    else
    {
        // In the case of multitouch, eventProcess() could have returned false
        // but added events directly to the queue.  (This is ugly, but I'm not
        // sure of a good way to handle generating multiple events at once.)
        if (!eventQueue.empty())
        {
            event = eventQueue.front();
            eventQueue.pop();

            return true;
        }
    }

    return false;
}


////////////////////////////////////////////////////////////
void InputImpl::setTerminalConfig()
{
    std::scoped_lock lock(inputMutex);
    initFileDescriptors();

    tcgetattr(STDIN_FILENO, &newTerminalConfig);          // get current terminal config
    oldTerminalConfig = newTerminalConfig;                // create a backup
    newTerminalConfig.c_lflag &= ~static_cast<tcflag_t>(ECHO);         // disable console feedback
    newTerminalConfig.c_lflag &= ~static_cast<tcflag_t>(ISIG);         // disable signals
    newTerminalConfig.c_lflag |= ICANON;                  // disable noncanonical mode
    newTerminalConfig.c_iflag |= IGNCR;                   // ignore carriage return
    tcsetattr(STDIN_FILENO, TCSANOW, &newTerminalConfig); // set our new config
    tcflush(STDIN_FILENO, TCIFLUSH);                      // flush the buffer
}


////////////////////////////////////////////////////////////
void InputImpl::restoreTerminalConfig()
{
    std::scoped_lock lock(inputMutex);
    initFileDescriptors();

    tcsetattr(STDIN_FILENO, TCSANOW, &oldTerminalConfig); // restore terminal config
    tcflush(STDIN_FILENO, TCIFLUSH);                      // flush the buffer
}

} // namespace priv

} // namespace sf<|MERGE_RESOLUTION|>--- conflicted
+++ resolved
@@ -421,11 +421,7 @@
                         event.key.shift   = shiftDown();
                         event.key.system  = systemDown();
 
-<<<<<<< HEAD
-                        keyMap[kb] = inputEvent.value;
-=======
-                            keyMap[static_cast<std::size_t>(kb)] = inputEvent.value;
->>>>>>> 5e9bb60d
+                        keyMap[static_cast<std::size_t>(kb)] = inputEvent.value;
 
                         if (special && inputEvent.value)
                             doDeferredText = special;
@@ -505,19 +501,14 @@
     //
     // We only clear the ICANON flag for the time of reading
 
-    newTerminalConfig.c_lflag &= ~(tcflag_t)ICANON;
+    newTerminalConfig.c_lflag &= ~static_cast<tcflag_t>(ICANON);
     tcsetattr(STDIN_FILENO, TCSANOW, &newTerminalConfig);
 
     timeval timeout;
     timeout.tv_sec  = 0;
     timeout.tv_usec = 0;
 
-<<<<<<< HEAD
     unsigned char code = 0;
-=======
-        newTerminalConfig.c_lflag &= ~static_cast<tcflag_t>(ICANON);
-        tcsetattr(STDIN_FILENO, TCSANOW, &newTerminalConfig);
->>>>>>> 5e9bb60d
 
     fd_set readFDSet;
     FD_ZERO(&readFDSet);
@@ -707,14 +698,14 @@
     std::scoped_lock lock(inputMutex);
     initFileDescriptors();
 
-    tcgetattr(STDIN_FILENO, &newTerminalConfig);          // get current terminal config
-    oldTerminalConfig = newTerminalConfig;                // create a backup
-    newTerminalConfig.c_lflag &= ~static_cast<tcflag_t>(ECHO);         // disable console feedback
-    newTerminalConfig.c_lflag &= ~static_cast<tcflag_t>(ISIG);         // disable signals
-    newTerminalConfig.c_lflag |= ICANON;                  // disable noncanonical mode
-    newTerminalConfig.c_iflag |= IGNCR;                   // ignore carriage return
-    tcsetattr(STDIN_FILENO, TCSANOW, &newTerminalConfig); // set our new config
-    tcflush(STDIN_FILENO, TCIFLUSH);                      // flush the buffer
+    tcgetattr(STDIN_FILENO, &newTerminalConfig);               // get current terminal config
+    oldTerminalConfig = newTerminalConfig;                     // create a backup
+    newTerminalConfig.c_lflag &= ~static_cast<tcflag_t>(ECHO); // disable console feedback
+    newTerminalConfig.c_lflag &= ~static_cast<tcflag_t>(ISIG); // disable signals
+    newTerminalConfig.c_lflag |= ICANON;                       // disable noncanonical mode
+    newTerminalConfig.c_iflag |= IGNCR;                        // ignore carriage return
+    tcsetattr(STDIN_FILENO, TCSANOW, &newTerminalConfig);      // set our new config
+    tcflush(STDIN_FILENO, TCIFLUSH);                           // flush the buffer
 }
 
 
