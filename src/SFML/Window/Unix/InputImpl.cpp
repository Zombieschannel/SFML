////////////////////////////////////////////////////////////
//
// SFML - Simple and Fast Multimedia Library
// Copyright (C) 2007-2023 Laurent Gomila (laurent@sfml-dev.org)
//
// This software is provided 'as-is', without any express or implied warranty.
// In no event will the authors be held liable for any damages arising from the use of this software.
//
// Permission is granted to anyone to use this software for any purpose,
// including commercial applications, and to alter it and redistribute it freely,
// subject to the following restrictions:
//
// 1. The origin of this software must not be misrepresented;
//    you must not claim that you wrote the original software.
//    If you use this software in a product, an acknowledgment
//    in the product documentation would be appreciated but is not required.
//
// 2. Altered source versions must be plainly marked as such,
//    and must not be misrepresented as being the original software.
//
// 3. This notice may not be removed or altered from any source distribution.
//
////////////////////////////////////////////////////////////

////////////////////////////////////////////////////////////
// Headers
////////////////////////////////////////////////////////////
#include <SFML/Window/Unix/Display.hpp>
<<<<<<< HEAD
#include <SFML/Window/Unix/InputImpl.hpp>
#include <SFML/Window/Window.hpp>

#include <X11/Xlib.h>
#include <X11/keysym.h>


namespace sf::priv
=======
#include <SFML/Window/Unix/KeyboardImpl.hpp>
#include <X11/Xlib.h>
#include <X11/keysym.h>

namespace sf
{
namespace priv
>>>>>>> e82d20c2
{
////////////////////////////////////////////////////////////
bool InputImpl::isKeyPressed(Keyboard::Key key)
{
<<<<<<< HEAD
    // Get the corresponding X11 keysym
    KeySym keysym = 0;

    // clang-format off
    switch (key)
    {
        case Keyboard::LShift:     keysym = XK_Shift_L;      break;
        case Keyboard::RShift:     keysym = XK_Shift_R;      break;
        case Keyboard::LControl:   keysym = XK_Control_L;    break;
        case Keyboard::RControl:   keysym = XK_Control_R;    break;
        case Keyboard::LAlt:       keysym = XK_Alt_L;        break;
        case Keyboard::RAlt:       keysym = XK_Alt_R;        break;
        case Keyboard::LSystem:    keysym = XK_Super_L;      break;
        case Keyboard::RSystem:    keysym = XK_Super_R;      break;
        case Keyboard::Menu:       keysym = XK_Menu;         break;
        case Keyboard::Escape:     keysym = XK_Escape;       break;
        case Keyboard::Semicolon:  keysym = XK_semicolon;    break;
        case Keyboard::Slash:      keysym = XK_slash;        break;
        case Keyboard::Equal:      keysym = XK_equal;        break;
        case Keyboard::Hyphen:     keysym = XK_minus;        break;
        case Keyboard::LBracket:   keysym = XK_bracketleft;  break;
        case Keyboard::RBracket:   keysym = XK_bracketright; break;
        case Keyboard::Comma:      keysym = XK_comma;        break;
        case Keyboard::Period:     keysym = XK_period;       break;
        case Keyboard::Quote:      keysym = XK_apostrophe;   break;
        case Keyboard::Backslash:  keysym = XK_backslash;    break;
        case Keyboard::Tilde:      keysym = XK_grave;        break;
        case Keyboard::Space:      keysym = XK_space;        break;
        case Keyboard::Enter:      keysym = XK_Return;       break;
        case Keyboard::Backspace:  keysym = XK_BackSpace;    break;
        case Keyboard::Tab:        keysym = XK_Tab;          break;
        case Keyboard::PageUp:     keysym = XK_Prior;        break;
        case Keyboard::PageDown:   keysym = XK_Next;         break;
        case Keyboard::End:        keysym = XK_End;          break;
        case Keyboard::Home:       keysym = XK_Home;         break;
        case Keyboard::Insert:     keysym = XK_Insert;       break;
        case Keyboard::Delete:     keysym = XK_Delete;       break;
        case Keyboard::Add:        keysym = XK_KP_Add;       break;
        case Keyboard::Subtract:   keysym = XK_KP_Subtract;  break;
        case Keyboard::Multiply:   keysym = XK_KP_Multiply;  break;
        case Keyboard::Divide:     keysym = XK_KP_Divide;    break;
        case Keyboard::Pause:      keysym = XK_Pause;        break;
        case Keyboard::F1:         keysym = XK_F1;           break;
        case Keyboard::F2:         keysym = XK_F2;           break;
        case Keyboard::F3:         keysym = XK_F3;           break;
        case Keyboard::F4:         keysym = XK_F4;           break;
        case Keyboard::F5:         keysym = XK_F5;           break;
        case Keyboard::F6:         keysym = XK_F6;           break;
        case Keyboard::F7:         keysym = XK_F7;           break;
        case Keyboard::F8:         keysym = XK_F8;           break;
        case Keyboard::F9:         keysym = XK_F9;           break;
        case Keyboard::F10:        keysym = XK_F10;          break;
        case Keyboard::F11:        keysym = XK_F11;          break;
        case Keyboard::F12:        keysym = XK_F12;          break;
        case Keyboard::F13:        keysym = XK_F13;          break;
        case Keyboard::F14:        keysym = XK_F14;          break;
        case Keyboard::F15:        keysym = XK_F15;          break;
        case Keyboard::Left:       keysym = XK_Left;         break;
        case Keyboard::Right:      keysym = XK_Right;        break;
        case Keyboard::Up:         keysym = XK_Up;           break;
        case Keyboard::Down:       keysym = XK_Down;         break;
        case Keyboard::Numpad0:    keysym = XK_KP_Insert;    break;
        case Keyboard::Numpad1:    keysym = XK_KP_End;       break;
        case Keyboard::Numpad2:    keysym = XK_KP_Down;      break;
        case Keyboard::Numpad3:    keysym = XK_KP_Page_Down; break;
        case Keyboard::Numpad4:    keysym = XK_KP_Left;      break;
        case Keyboard::Numpad5:    keysym = XK_KP_Begin;     break;
        case Keyboard::Numpad6:    keysym = XK_KP_Right;     break;
        case Keyboard::Numpad7:    keysym = XK_KP_Home;      break;
        case Keyboard::Numpad8:    keysym = XK_KP_Up;        break;
        case Keyboard::Numpad9:    keysym = XK_KP_Page_Up;   break;
        case Keyboard::A:          keysym = XK_a;            break;
        case Keyboard::B:          keysym = XK_b;            break;
        case Keyboard::C:          keysym = XK_c;            break;
        case Keyboard::D:          keysym = XK_d;            break;
        case Keyboard::E:          keysym = XK_e;            break;
        case Keyboard::F:          keysym = XK_f;            break;
        case Keyboard::G:          keysym = XK_g;            break;
        case Keyboard::H:          keysym = XK_h;            break;
        case Keyboard::I:          keysym = XK_i;            break;
        case Keyboard::J:          keysym = XK_j;            break;
        case Keyboard::K:          keysym = XK_k;            break;
        case Keyboard::L:          keysym = XK_l;            break;
        case Keyboard::M:          keysym = XK_m;            break;
        case Keyboard::N:          keysym = XK_n;            break;
        case Keyboard::O:          keysym = XK_o;            break;
        case Keyboard::P:          keysym = XK_p;            break;
        case Keyboard::Q:          keysym = XK_q;            break;
        case Keyboard::R:          keysym = XK_r;            break;
        case Keyboard::S:          keysym = XK_s;            break;
        case Keyboard::T:          keysym = XK_t;            break;
        case Keyboard::U:          keysym = XK_u;            break;
        case Keyboard::V:          keysym = XK_v;            break;
        case Keyboard::W:          keysym = XK_w;            break;
        case Keyboard::X:          keysym = XK_x;            break;
        case Keyboard::Y:          keysym = XK_y;            break;
        case Keyboard::Z:          keysym = XK_z;            break;
        case Keyboard::Num0:       keysym = XK_0;            break;
        case Keyboard::Num1:       keysym = XK_1;            break;
        case Keyboard::Num2:       keysym = XK_2;            break;
        case Keyboard::Num3:       keysym = XK_3;            break;
        case Keyboard::Num4:       keysym = XK_4;            break;
        case Keyboard::Num5:       keysym = XK_5;            break;
        case Keyboard::Num6:       keysym = XK_6;            break;
        case Keyboard::Num7:       keysym = XK_7;            break;
        case Keyboard::Num8:       keysym = XK_8;            break;
        case Keyboard::Num9:       keysym = XK_9;            break;
        default:                   keysym = 0;               break;
    }
    // clang-format on
=======
    return KeyboardImpl::isKeyPressed(key);
}
>>>>>>> e82d20c2


<<<<<<< HEAD
    // Open a connection with the X server
    Display* display = openDisplay();
=======
////////////////////////////////////////////////////////////
bool InputImpl::isKeyPressed(Keyboard::Scancode code)
{
    return KeyboardImpl::isKeyPressed(code);
}
>>>>>>> e82d20c2


<<<<<<< HEAD
        // Close the connection with the X server
        closeDisplay(display);

        // Check our keycode
        return (keys[keycode / 8] & (1 << (keycode % 8))) != 0;
    }
    else
    {
        // Close the connection with the X server
        closeDisplay(display);
=======
////////////////////////////////////////////////////////////
Keyboard::Key InputImpl::localize(Keyboard::Scancode code)
{
    return KeyboardImpl::localize(code);
}

>>>>>>> e82d20c2

////////////////////////////////////////////////////////////
Keyboard::Scancode InputImpl::delocalize(Keyboard::Key key)
{
    return KeyboardImpl::delocalize(key);
}


////////////////////////////////////////////////////////////
String InputImpl::getDescription(Keyboard::Scancode code)
{
    return KeyboardImpl::getDescription(code);
}


////////////////////////////////////////////////////////////
void InputImpl::setVirtualKeyboardVisible(bool /*visible*/)
{
    // Not applicable
}


////////////////////////////////////////////////////////////
bool InputImpl::isMouseButtonPressed(Mouse::Button button)
{
    // Open a connection with the X server
    Display* display = openDisplay();

    // we don't care about these but they are required
    ::Window root;
    ::Window child;
    int      wx;
    int      wy;
    int      gx;
    int      gy;

    unsigned int buttons = 0;
    XQueryPointer(display, DefaultRootWindow(display), &root, &child, &gx, &gy, &wx, &wy, &buttons);

    // Close the connection with the X server
    closeDisplay(display);

    // Buttons 4 and 5 are the vertical wheel and 6 and 7 the horizontal wheel.
    // There is no mask for buttons 8 and 9, so checking the state of buttons
    // Mouse::XButton1 and Mouse::XButton2 is not supported.
    // clang-format off
    switch (button)
    {
        case Mouse::Left:     return buttons & Button1Mask;
        case Mouse::Right:    return buttons & Button3Mask;
        case Mouse::Middle:   return buttons & Button2Mask;
        case Mouse::XButton1: return false; // not supported by X
        case Mouse::XButton2: return false; // not supported by X
        default:              return false;
    }
    // clang-format on

    return false;
}


////////////////////////////////////////////////////////////
Vector2i InputImpl::getMousePosition()
{
    // Open a connection with the X server
    Display* display = openDisplay();

    // we don't care about these but they are required
    ::Window     root;
    ::Window     child;
    int          x;
    int          y;
    unsigned int buttons;

    int gx = 0;
    int gy = 0;
    XQueryPointer(display, DefaultRootWindow(display), &root, &child, &gx, &gy, &x, &y, &buttons);

    // Close the connection with the X server
    closeDisplay(display);

    return Vector2i(gx, gy);
}


////////////////////////////////////////////////////////////
Vector2i InputImpl::getMousePosition(const WindowBase& relativeTo)
{
    WindowHandle handle = relativeTo.getSystemHandle();
    if (handle)
    {
        // Open a connection with the X server
        Display* display = openDisplay();

        // we don't care about these but they are required
        ::Window     root;
        ::Window     child;
        int          gx;
        int          gy;
        unsigned int buttons;

        int x = 0;
        int y = 0;
        XQueryPointer(display, handle, &root, &child, &gx, &gy, &x, &y, &buttons);

        // Close the connection with the X server
        closeDisplay(display);

        return Vector2i(x, y);
    }
    else
    {
        return Vector2i();
    }
}


////////////////////////////////////////////////////////////
void InputImpl::setMousePosition(const Vector2i& position)
{
    // Open a connection with the X server
    Display* display = openDisplay();

    XWarpPointer(display, None, DefaultRootWindow(display), 0, 0, 0, 0, position.x, position.y);
    XFlush(display);

    // Close the connection with the X server
    closeDisplay(display);
}


////////////////////////////////////////////////////////////
void InputImpl::setMousePosition(const Vector2i& position, const WindowBase& relativeTo)
{
    // Open a connection with the X server
    Display* display = openDisplay();

    WindowHandle handle = relativeTo.getSystemHandle();
    if (handle)
    {
        XWarpPointer(display, None, handle, 0, 0, 0, 0, position.x, position.y);
        XFlush(display);
    }

    // Close the connection with the X server
    closeDisplay(display);
}


////////////////////////////////////////////////////////////
bool InputImpl::isTouchDown(unsigned int /*finger*/)
{
    // Not applicable
    return false;
}


////////////////////////////////////////////////////////////
Vector2i InputImpl::getTouchPosition(unsigned int /*finger*/)
{
    // Not applicable
    return Vector2i();
}


////////////////////////////////////////////////////////////
Vector2i InputImpl::getTouchPosition(unsigned int /*finger*/, const WindowBase& /*relativeTo*/)
{
    // Not applicable
    return Vector2i();
}

} // namespace sf::priv<|MERGE_RESOLUTION|>--- conflicted
+++ resolved
@@ -25,177 +25,39 @@
 ////////////////////////////////////////////////////////////
 // Headers
 ////////////////////////////////////////////////////////////
+#include <SFML/System/String.hpp>
 #include <SFML/Window/Unix/Display.hpp>
-<<<<<<< HEAD
 #include <SFML/Window/Unix/InputImpl.hpp>
-#include <SFML/Window/Window.hpp>
+#include <SFML/Window/Unix/KeyboardImpl.hpp>
+#include <SFML/Window/WindowBase.hpp>
+#include <SFML/Window/WindowHandle.hpp>
 
 #include <X11/Xlib.h>
 #include <X11/keysym.h>
 
 
 namespace sf::priv
-=======
-#include <SFML/Window/Unix/KeyboardImpl.hpp>
-#include <X11/Xlib.h>
-#include <X11/keysym.h>
-
-namespace sf
-{
-namespace priv
->>>>>>> e82d20c2
 {
 ////////////////////////////////////////////////////////////
 bool InputImpl::isKeyPressed(Keyboard::Key key)
 {
-<<<<<<< HEAD
-    // Get the corresponding X11 keysym
-    KeySym keysym = 0;
-
-    // clang-format off
-    switch (key)
-    {
-        case Keyboard::LShift:     keysym = XK_Shift_L;      break;
-        case Keyboard::RShift:     keysym = XK_Shift_R;      break;
-        case Keyboard::LControl:   keysym = XK_Control_L;    break;
-        case Keyboard::RControl:   keysym = XK_Control_R;    break;
-        case Keyboard::LAlt:       keysym = XK_Alt_L;        break;
-        case Keyboard::RAlt:       keysym = XK_Alt_R;        break;
-        case Keyboard::LSystem:    keysym = XK_Super_L;      break;
-        case Keyboard::RSystem:    keysym = XK_Super_R;      break;
-        case Keyboard::Menu:       keysym = XK_Menu;         break;
-        case Keyboard::Escape:     keysym = XK_Escape;       break;
-        case Keyboard::Semicolon:  keysym = XK_semicolon;    break;
-        case Keyboard::Slash:      keysym = XK_slash;        break;
-        case Keyboard::Equal:      keysym = XK_equal;        break;
-        case Keyboard::Hyphen:     keysym = XK_minus;        break;
-        case Keyboard::LBracket:   keysym = XK_bracketleft;  break;
-        case Keyboard::RBracket:   keysym = XK_bracketright; break;
-        case Keyboard::Comma:      keysym = XK_comma;        break;
-        case Keyboard::Period:     keysym = XK_period;       break;
-        case Keyboard::Quote:      keysym = XK_apostrophe;   break;
-        case Keyboard::Backslash:  keysym = XK_backslash;    break;
-        case Keyboard::Tilde:      keysym = XK_grave;        break;
-        case Keyboard::Space:      keysym = XK_space;        break;
-        case Keyboard::Enter:      keysym = XK_Return;       break;
-        case Keyboard::Backspace:  keysym = XK_BackSpace;    break;
-        case Keyboard::Tab:        keysym = XK_Tab;          break;
-        case Keyboard::PageUp:     keysym = XK_Prior;        break;
-        case Keyboard::PageDown:   keysym = XK_Next;         break;
-        case Keyboard::End:        keysym = XK_End;          break;
-        case Keyboard::Home:       keysym = XK_Home;         break;
-        case Keyboard::Insert:     keysym = XK_Insert;       break;
-        case Keyboard::Delete:     keysym = XK_Delete;       break;
-        case Keyboard::Add:        keysym = XK_KP_Add;       break;
-        case Keyboard::Subtract:   keysym = XK_KP_Subtract;  break;
-        case Keyboard::Multiply:   keysym = XK_KP_Multiply;  break;
-        case Keyboard::Divide:     keysym = XK_KP_Divide;    break;
-        case Keyboard::Pause:      keysym = XK_Pause;        break;
-        case Keyboard::F1:         keysym = XK_F1;           break;
-        case Keyboard::F2:         keysym = XK_F2;           break;
-        case Keyboard::F3:         keysym = XK_F3;           break;
-        case Keyboard::F4:         keysym = XK_F4;           break;
-        case Keyboard::F5:         keysym = XK_F5;           break;
-        case Keyboard::F6:         keysym = XK_F6;           break;
-        case Keyboard::F7:         keysym = XK_F7;           break;
-        case Keyboard::F8:         keysym = XK_F8;           break;
-        case Keyboard::F9:         keysym = XK_F9;           break;
-        case Keyboard::F10:        keysym = XK_F10;          break;
-        case Keyboard::F11:        keysym = XK_F11;          break;
-        case Keyboard::F12:        keysym = XK_F12;          break;
-        case Keyboard::F13:        keysym = XK_F13;          break;
-        case Keyboard::F14:        keysym = XK_F14;          break;
-        case Keyboard::F15:        keysym = XK_F15;          break;
-        case Keyboard::Left:       keysym = XK_Left;         break;
-        case Keyboard::Right:      keysym = XK_Right;        break;
-        case Keyboard::Up:         keysym = XK_Up;           break;
-        case Keyboard::Down:       keysym = XK_Down;         break;
-        case Keyboard::Numpad0:    keysym = XK_KP_Insert;    break;
-        case Keyboard::Numpad1:    keysym = XK_KP_End;       break;
-        case Keyboard::Numpad2:    keysym = XK_KP_Down;      break;
-        case Keyboard::Numpad3:    keysym = XK_KP_Page_Down; break;
-        case Keyboard::Numpad4:    keysym = XK_KP_Left;      break;
-        case Keyboard::Numpad5:    keysym = XK_KP_Begin;     break;
-        case Keyboard::Numpad6:    keysym = XK_KP_Right;     break;
-        case Keyboard::Numpad7:    keysym = XK_KP_Home;      break;
-        case Keyboard::Numpad8:    keysym = XK_KP_Up;        break;
-        case Keyboard::Numpad9:    keysym = XK_KP_Page_Up;   break;
-        case Keyboard::A:          keysym = XK_a;            break;
-        case Keyboard::B:          keysym = XK_b;            break;
-        case Keyboard::C:          keysym = XK_c;            break;
-        case Keyboard::D:          keysym = XK_d;            break;
-        case Keyboard::E:          keysym = XK_e;            break;
-        case Keyboard::F:          keysym = XK_f;            break;
-        case Keyboard::G:          keysym = XK_g;            break;
-        case Keyboard::H:          keysym = XK_h;            break;
-        case Keyboard::I:          keysym = XK_i;            break;
-        case Keyboard::J:          keysym = XK_j;            break;
-        case Keyboard::K:          keysym = XK_k;            break;
-        case Keyboard::L:          keysym = XK_l;            break;
-        case Keyboard::M:          keysym = XK_m;            break;
-        case Keyboard::N:          keysym = XK_n;            break;
-        case Keyboard::O:          keysym = XK_o;            break;
-        case Keyboard::P:          keysym = XK_p;            break;
-        case Keyboard::Q:          keysym = XK_q;            break;
-        case Keyboard::R:          keysym = XK_r;            break;
-        case Keyboard::S:          keysym = XK_s;            break;
-        case Keyboard::T:          keysym = XK_t;            break;
-        case Keyboard::U:          keysym = XK_u;            break;
-        case Keyboard::V:          keysym = XK_v;            break;
-        case Keyboard::W:          keysym = XK_w;            break;
-        case Keyboard::X:          keysym = XK_x;            break;
-        case Keyboard::Y:          keysym = XK_y;            break;
-        case Keyboard::Z:          keysym = XK_z;            break;
-        case Keyboard::Num0:       keysym = XK_0;            break;
-        case Keyboard::Num1:       keysym = XK_1;            break;
-        case Keyboard::Num2:       keysym = XK_2;            break;
-        case Keyboard::Num3:       keysym = XK_3;            break;
-        case Keyboard::Num4:       keysym = XK_4;            break;
-        case Keyboard::Num5:       keysym = XK_5;            break;
-        case Keyboard::Num6:       keysym = XK_6;            break;
-        case Keyboard::Num7:       keysym = XK_7;            break;
-        case Keyboard::Num8:       keysym = XK_8;            break;
-        case Keyboard::Num9:       keysym = XK_9;            break;
-        default:                   keysym = 0;               break;
-    }
-    // clang-format on
-=======
     return KeyboardImpl::isKeyPressed(key);
 }
->>>>>>> e82d20c2
-
-
-<<<<<<< HEAD
-    // Open a connection with the X server
-    Display* display = openDisplay();
-=======
+
+
 ////////////////////////////////////////////////////////////
 bool InputImpl::isKeyPressed(Keyboard::Scancode code)
 {
     return KeyboardImpl::isKeyPressed(code);
 }
->>>>>>> e82d20c2
-
-
-<<<<<<< HEAD
-        // Close the connection with the X server
-        closeDisplay(display);
-
-        // Check our keycode
-        return (keys[keycode / 8] & (1 << (keycode % 8))) != 0;
-    }
-    else
-    {
-        // Close the connection with the X server
-        closeDisplay(display);
-=======
+
+
 ////////////////////////////////////////////////////////////
 Keyboard::Key InputImpl::localize(Keyboard::Scancode code)
 {
     return KeyboardImpl::localize(code);
 }
 
->>>>>>> e82d20c2
 
 ////////////////////////////////////////////////////////////
 Keyboard::Scancode InputImpl::delocalize(Keyboard::Key key)
