--- conflicted
+++ resolved
@@ -1,436 +1,431 @@
-////////////////////////////////////////////////////////////
-//
-// SFML - Simple and Fast Multimedia Library
-// Copyright (C) 2007-2009 Laurent Gomila (laurent.gom@gmail.com)
-//
-// This software is provided 'as-is', without any express or implied warranty.
-// In no event will the authors be held liable for any damages arising from the use of this software.
-//
-// Permission is granted to anyone to use this software for any purpose,
-// including commercial applications, and to alter it and redistribute it freely,
-// subject to the following restrictions:
-//
-// 1. The origin of this software must not be misrepresented;
-//    you must not claim that you wrote the original software.
-//    If you use this software in a product, an acknowledgment
-//    in the product documentation would be appreciated but is not required.
-//
-// 2. Altered source versions must be plainly marked as such,
-//    and must not be misrepresented as being the original software.
-//
-// 3. This notice may not be removed or altered from any source distribution.
-//
-////////////////////////////////////////////////////////////
-
-////////////////////////////////////////////////////////////
-// Headers
-////////////////////////////////////////////////////////////
-#include <SFML/Network/Http.hpp>
-#include <ctype.h>
-#include <algorithm>
-#include <iterator>
-#include <sstream>
-
-
-namespace
-{
-    ////////////////////////////////////////////////////////////
-    // Convenience function to convert a string to lower case
-    ////////////////////////////////////////////////////////////
-    std::string ToLower(std::string str)
-    {
-        for (std::string::iterator i = str.begin(); i != str.end(); ++i)
-            *i = static_cast<char>(tolower(*i));
-
-        return str;
-    }
-}
-
-
-namespace sf
-{
-////////////////////////////////////////////////////////////
-/// Default constructor
-////////////////////////////////////////////////////////////
-Http::Request::Request(Method method, const std::string& URI, const std::string& body)
-{
-    SetMethod(method);
-    SetURI(URI);
-    SetHttpVersion(1, 0);
-    SetBody(body);
-}
-
-
-////////////////////////////////////////////////////////////
-/// Set the value of a field; the field is added if it doesn't exist
-////////////////////////////////////////////////////////////
-void Http::Request::SetField(const std::string& field, const std::string& value)
-{
-    myFields[ToLower(field)] = value;
-}
-
-
-////////////////////////////////////////////////////////////
-/// Set the request method.
-/// This parameter is Get by default
-////////////////////////////////////////////////////////////
-void Http::Request::SetMethod(Http::Request::Method method)
-{
-    myMethod = method;
-}
-
-
-////////////////////////////////////////////////////////////
-/// Set the target URI of the request.
-/// This parameter is "/" by default
-////////////////////////////////////////////////////////////
-void Http::Request::SetURI(const std::string& URI)
-{
-    myURI = URI;
-
-    // Make sure it starts with a '/'
-    if (myURI.empty() || (myURI[0] != '/'))
-        myURI.insert(0, "/");
-}
-
-
-////////////////////////////////////////////////////////////
-/// Set the HTTP version of the request.
-/// This parameter is 1.0 by default
-////////////////////////////////////////////////////////////
-void Http::Request::SetHttpVersion(unsigned int major, unsigned int minor)
-{
-    myMajorVersion = major;
-    myMinorVersion = minor;
-}
-
-
-////////////////////////////////////////////////////////////
-/// Set the body of the request. This parameter is optional and
-/// makes sense only for POST requests.
-/// This parameter is empty by default
-////////////////////////////////////////////////////////////
-void Http::Request::SetBody(const std::string& body)
-{
-    myBody = body;
-}
-
-
-////////////////////////////////////////////////////////////
-/// Get the string representation of a request header
-////////////////////////////////////////////////////////////
-std::string Http::Request::ToString() const
-{
-    std::ostringstream out;
-
-    // Convert the method to its string representation
-    std::string method;
-    switch (myMethod)
-    {
-        default :
-        case Get :  method = "GET";  break;
-        case Post : method = "POST"; break;
-        case Head : method = "HEAD"; break;
-    }
-
-    // Write the first line containing the request type
-    out << method << " " << myURI << " ";
-    out << "HTTP/" << myMajorVersion << "." << myMinorVersion << "\r\n";
-
-    // Write fields
-    for (FieldTable::const_iterator i = myFields.begin(); i != myFields.end(); ++i)
-    {
-        out << i->first << ": " << i->second << "\r\n";
-    }
-
-    // Use an extra \r\n to separate the header from the body
-    out << "\r\n";
-
-    // Add the body
-    out << myBody;
-
-    return out.str();
-}
-
-
-////////////////////////////////////////////////////////////
-/// Check if the given field has been defined
-////////////////////////////////////////////////////////////
-bool Http::Request::HasField(const std::string& field) const
-{
-    return myFields.find(field) != myFields.end();
-}
-
-
-////////////////////////////////////////////////////////////
-/// Default constructor
-////////////////////////////////////////////////////////////
-Http::Response::Response() :
-myStatus      (ConnectionFailed),
-myMajorVersion(0),
-myMinorVersion(0)
-{
-
-}
-
-
-////////////////////////////////////////////////////////////
-/// Get the value of a field
-////////////////////////////////////////////////////////////
-const std::string& Http::Response::GetField(const std::string& field) const
-{
-    FieldTable::const_iterator it = myFields.find(ToLower(field));
-    if (it != myFields.end())
-    {
-        return it->second;
-    }
-    else
-    {
-        static const std::string empty = "";
-        return empty;
-    }
-}
-
-
-////////////////////////////////////////////////////////////
-/// Get the header's status code
-////////////////////////////////////////////////////////////
-Http::Response::Status Http::Response::GetStatus() const
-{
-    return myStatus;
-}
-
-
-////////////////////////////////////////////////////////////
-/// Get the major HTTP version number of the response
-////////////////////////////////////////////////////////////
-unsigned int Http::Response::GetMajorHttpVersion() const
-{
-    return myMajorVersion;
-}
-
-
-////////////////////////////////////////////////////////////
-/// Get the major HTTP version number of the response
-////////////////////////////////////////////////////////////
-unsigned int Http::Response::GetMinorHttpVersion() const
-{
-    return myMinorVersion;
-}
-
-
-////////////////////////////////////////////////////////////
-/// Get the body of the response. The body can contain :
-/// - the requested page (for GET requests)
-/// - a response from the server (for POST requests)
-/// - nothing (for HEAD requests)
-/// - an error message (in case of an error)
-////////////////////////////////////////////////////////////
-const std::string& Http::Response::GetBody() const
-{
-    return myBody;
-}
-
-
-////////////////////////////////////////////////////////////
-/// Construct the header from a response string
-////////////////////////////////////////////////////////////
-void Http::Response::FromString(const std::string& data)
-{
-    std::istringstream in(data);
-
-    // Extract the HTTP version from the first line
-    std::string version;
-    if (in >> version)
-    {
-        if ((version.size() >= 8) && (version[6] == '.') &&
-            (ToLower(version.substr(0, 5)) == "http/")   &&
-             isdigit(version[5]) && isdigit(version[7]))
-        {
-            myMajorVersion = version[5] - '0';
-            myMinorVersion = version[7] - '0';
-        }
-        else
-        {
-            // Invalid HTTP version
-            myStatus = InvalidResponse;
-            return;
-        }
-    }
-
-    // Extract the status code from the first line
-    int status;
-    if (in >> status)
-    {
-        myStatus = static_cast<Status>(status);
-    }
-    else
-    {
-        // Invalid status code
-        myStatus = InvalidResponse;
-        return;
-    }
-
-    // Ignore the end of the first line
-    in.ignore(10000, '\n');
-
-    // Parse the other lines, which contain fields, one by one
-    std::string line;
-    while (std::getline(in, line) && (line.size() > 2))
-    {
-        std::string::size_type pos = line.find(": ");
-        if (pos != std::string::npos)
-        {
-            // Extract the field name and its value
-            std::string field = line.substr(0, pos);
-            std::string value = line.substr(pos + 2);
-
-            // Remove any trailing \r
-            if (!value.empty() && (*value.rbegin() == '\r'))
-                value.erase(value.size() - 1);
-
-            // Add the field
-            myFields[ToLower(field)] = value;
-        }
-    }
-
-    // Finally extract the body
-    myBody.clear();
-<<<<<<< HEAD
-    while (std::getline(in, line))
-        myBody += line + "\n";
-=======
-    std::copy(std::istreambuf_iterator<char>(In), std::istreambuf_iterator<char>(), std::back_inserter(myBody));
->>>>>>> b3ca8622
-}
-
-
-////////////////////////////////////////////////////////////
-/// Default constructor
-////////////////////////////////////////////////////////////
-Http::Http() :
-myHost(),
-myPort(0)
-{
-
-}
-
-
-////////////////////////////////////////////////////////////
-/// Construct the Http instance with the target host
-////////////////////////////////////////////////////////////
-Http::Http(const std::string& host, unsigned short port)
-{
-    SetHost(host, port);
-}
-
-
-////////////////////////////////////////////////////////////
-/// Set the target host
-////////////////////////////////////////////////////////////
-void Http::SetHost(const std::string& host, unsigned short port)
-{
-    // Detect the protocol used
-    std::string protocol = ToLower(host.substr(0, 8));
-    if (protocol.substr(0, 7) == "http://")
-    {
-        // HTTP protocol
-        myHostName = host.substr(7);
-        myPort     = (port != 0 ? port : 80);
-    }
-    else if (protocol == "https://")
-    {
-        // HTTPS protocol
-        myHostName = host.substr(8);
-        myPort     = (port != 0 ? port : 443);
-    }
-    else
-    {
-        // Undefined protocol - use HTTP
-        myHostName = host;
-        myPort     = (port != 0 ? port : 80);
-    }
-
-    // Remove any trailing '/' from the host name
-    if (!myHostName.empty() && (*myHostName.rbegin() == '/'))
-        myHostName.erase(myHostName.size() - 1);
-
-    myHost = IPAddress(myHostName);
-}
-
-
-////////////////////////////////////////////////////////////
-/// Send a HTTP request and return the server's response.
-/// You must be connected to a host before sending requests.
-/// Any missing mandatory header field will be added with an appropriate value.
-/// Warning : this function waits for the server's response and may
-/// not return instantly; use a thread if you don't want to block your
-/// application.
-////////////////////////////////////////////////////////////
-Http::Response Http::SendRequest(const Http::Request& request, float timeout)
-{
-    // First make sure the request is valid -- add missing mandatory fields
-    Request toSend(request);
-    if (!toSend.HasField("From"))
-    {
-        toSend.SetField("From", "user@sfml-dev.org");
-    }
-    if (!toSend.HasField("User-Agent"))
-    {
-        toSend.SetField("User-Agent", "libsfml-network/2.x");
-    }
-    if (!toSend.HasField("Host"))
-    {
-        toSend.SetField("Host", myHostName);
-    }
-    if (!toSend.HasField("Content-Length"))
-    {
-        std::ostringstream out;
-        out << toSend.myBody.size();
-        toSend.SetField("Content-Length", out.str());
-    }
-    if ((toSend.myMethod == Request::Post) && !toSend.HasField("Content-Type"))
-    {
-        toSend.SetField("Content-Type", "application/x-www-form-urlencoded");
-    }
-    if ((toSend.myMajorVersion * 10 + toSend.myMinorVersion >= 11) && !toSend.HasField("Connection"))
-    {
-        toSend.SetField("Connection", "close");
-    }
-
-    // Prepare the response
-    Response received;
-
-    // Connect the socket to the host
-    if (myConnection.Connect(myPort, myHost, timeout) == Socket::Done)
-    {
-        // Convert the request to string and send it through the connected socket
-        std::string requestStr = toSend.ToString();
-
-        if (!requestStr.empty())
-        {
-            // Send it through the socket
-            if (myConnection.Send(requestStr.c_str(), requestStr.size()) == Socket::Done)
-            {
-                // Wait for the server's response
-                std::string receivedStr;
-                std::size_t size = 0;
-                char buffer[1024];
-                while (myConnection.Receive(buffer, sizeof(buffer), size) == Socket::Done)
-                {
-                    receivedStr.append(buffer, buffer + size);
-                }
-
-                // Build the Response object from the received data
-                received.FromString(receivedStr);
-            }
-        }
-
-        // Close the connection
-        myConnection.Close();
-    }
-
-    return received;
-}
-
-} // namespace sf
+////////////////////////////////////////////////////////////
+//
+// SFML - Simple and Fast Multimedia Library
+// Copyright (C) 2007-2009 Laurent Gomila (laurent.gom@gmail.com)
+//
+// This software is provided 'as-is', without any express or implied warranty.
+// In no event will the authors be held liable for any damages arising from the use of this software.
+//
+// Permission is granted to anyone to use this software for any purpose,
+// including commercial applications, and to alter it and redistribute it freely,
+// subject to the following restrictions:
+//
+// 1. The origin of this software must not be misrepresented;
+//    you must not claim that you wrote the original software.
+//    If you use this software in a product, an acknowledgment
+//    in the product documentation would be appreciated but is not required.
+//
+// 2. Altered source versions must be plainly marked as such,
+//    and must not be misrepresented as being the original software.
+//
+// 3. This notice may not be removed or altered from any source distribution.
+//
+////////////////////////////////////////////////////////////
+
+////////////////////////////////////////////////////////////
+// Headers
+////////////////////////////////////////////////////////////
+#include <SFML/Network/Http.hpp>
+#include <ctype.h>
+#include <algorithm>
+#include <iterator>
+#include <sstream>
+
+
+namespace
+{
+    ////////////////////////////////////////////////////////////
+    // Convenience function to convert a string to lower case
+    ////////////////////////////////////////////////////////////
+    std::string ToLower(std::string str)
+    {
+        for (std::string::iterator i = str.begin(); i != str.end(); ++i)
+            *i = static_cast<char>(tolower(*i));
+
+        return str;
+    }
+}
+
+
+namespace sf
+{
+////////////////////////////////////////////////////////////
+/// Default constructor
+////////////////////////////////////////////////////////////
+Http::Request::Request(Method method, const std::string& URI, const std::string& body)
+{
+    SetMethod(method);
+    SetURI(URI);
+    SetHttpVersion(1, 0);
+    SetBody(body);
+}
+
+
+////////////////////////////////////////////////////////////
+/// Set the value of a field; the field is added if it doesn't exist
+////////////////////////////////////////////////////////////
+void Http::Request::SetField(const std::string& field, const std::string& value)
+{
+    myFields[ToLower(field)] = value;
+}
+
+
+////////////////////////////////////////////////////////////
+/// Set the request method.
+/// This parameter is Get by default
+////////////////////////////////////////////////////////////
+void Http::Request::SetMethod(Http::Request::Method method)
+{
+    myMethod = method;
+}
+
+
+////////////////////////////////////////////////////////////
+/// Set the target URI of the request.
+/// This parameter is "/" by default
+////////////////////////////////////////////////////////////
+void Http::Request::SetURI(const std::string& URI)
+{
+    myURI = URI;
+
+    // Make sure it starts with a '/'
+    if (myURI.empty() || (myURI[0] != '/'))
+        myURI.insert(0, "/");
+}
+
+
+////////////////////////////////////////////////////////////
+/// Set the HTTP version of the request.
+/// This parameter is 1.0 by default
+////////////////////////////////////////////////////////////
+void Http::Request::SetHttpVersion(unsigned int major, unsigned int minor)
+{
+    myMajorVersion = major;
+    myMinorVersion = minor;
+}
+
+
+////////////////////////////////////////////////////////////
+/// Set the body of the request. This parameter is optional and
+/// makes sense only for POST requests.
+/// This parameter is empty by default
+////////////////////////////////////////////////////////////
+void Http::Request::SetBody(const std::string& body)
+{
+    myBody = body;
+}
+
+
+////////////////////////////////////////////////////////////
+/// Get the string representation of a request header
+////////////////////////////////////////////////////////////
+std::string Http::Request::ToString() const
+{
+    std::ostringstream out;
+
+    // Convert the method to its string representation
+    std::string method;
+    switch (myMethod)
+    {
+        default :
+        case Get :  method = "GET";  break;
+        case Post : method = "POST"; break;
+        case Head : method = "HEAD"; break;
+    }
+
+    // Write the first line containing the request type
+    out << method << " " << myURI << " ";
+    out << "HTTP/" << myMajorVersion << "." << myMinorVersion << "\r\n";
+
+    // Write fields
+    for (FieldTable::const_iterator i = myFields.begin(); i != myFields.end(); ++i)
+    {
+        out << i->first << ": " << i->second << "\r\n";
+    }
+
+    // Use an extra \r\n to separate the header from the body
+    out << "\r\n";
+
+    // Add the body
+    out << myBody;
+
+    return out.str();
+}
+
+
+////////////////////////////////////////////////////////////
+/// Check if the given field has been defined
+////////////////////////////////////////////////////////////
+bool Http::Request::HasField(const std::string& field) const
+{
+    return myFields.find(field) != myFields.end();
+}
+
+
+////////////////////////////////////////////////////////////
+/// Default constructor
+////////////////////////////////////////////////////////////
+Http::Response::Response() :
+myStatus      (ConnectionFailed),
+myMajorVersion(0),
+myMinorVersion(0)
+{
+
+}
+
+
+////////////////////////////////////////////////////////////
+/// Get the value of a field
+////////////////////////////////////////////////////////////
+const std::string& Http::Response::GetField(const std::string& field) const
+{
+    FieldTable::const_iterator it = myFields.find(ToLower(field));
+    if (it != myFields.end())
+    {
+        return it->second;
+    }
+    else
+    {
+        static const std::string empty = "";
+        return empty;
+    }
+}
+
+
+////////////////////////////////////////////////////////////
+/// Get the header's status code
+////////////////////////////////////////////////////////////
+Http::Response::Status Http::Response::GetStatus() const
+{
+    return myStatus;
+}
+
+
+////////////////////////////////////////////////////////////
+/// Get the major HTTP version number of the response
+////////////////////////////////////////////////////////////
+unsigned int Http::Response::GetMajorHttpVersion() const
+{
+    return myMajorVersion;
+}
+
+
+////////////////////////////////////////////////////////////
+/// Get the major HTTP version number of the response
+////////////////////////////////////////////////////////////
+unsigned int Http::Response::GetMinorHttpVersion() const
+{
+    return myMinorVersion;
+}
+
+
+////////////////////////////////////////////////////////////
+/// Get the body of the response. The body can contain :
+/// - the requested page (for GET requests)
+/// - a response from the server (for POST requests)
+/// - nothing (for HEAD requests)
+/// - an error message (in case of an error)
+////////////////////////////////////////////////////////////
+const std::string& Http::Response::GetBody() const
+{
+    return myBody;
+}
+
+
+////////////////////////////////////////////////////////////
+/// Construct the header from a response string
+////////////////////////////////////////////////////////////
+void Http::Response::FromString(const std::string& data)
+{
+    std::istringstream in(data);
+
+    // Extract the HTTP version from the first line
+    std::string version;
+    if (in >> version)
+    {
+        if ((version.size() >= 8) && (version[6] == '.') &&
+            (ToLower(version.substr(0, 5)) == "http/")   &&
+             isdigit(version[5]) && isdigit(version[7]))
+        {
+            myMajorVersion = version[5] - '0';
+            myMinorVersion = version[7] - '0';
+        }
+        else
+        {
+            // Invalid HTTP version
+            myStatus = InvalidResponse;
+            return;
+        }
+    }
+
+    // Extract the status code from the first line
+    int status;
+    if (in >> status)
+    {
+        myStatus = static_cast<Status>(status);
+    }
+    else
+    {
+        // Invalid status code
+        myStatus = InvalidResponse;
+        return;
+    }
+
+    // Ignore the end of the first line
+    in.ignore(10000, '\n');
+
+    // Parse the other lines, which contain fields, one by one
+    std::string line;
+    while (std::getline(in, line) && (line.size() > 2))
+    {
+        std::string::size_type pos = line.find(": ");
+        if (pos != std::string::npos)
+        {
+            // Extract the field name and its value
+            std::string field = line.substr(0, pos);
+            std::string value = line.substr(pos + 2);
+
+            // Remove any trailing \r
+            if (!value.empty() && (*value.rbegin() == '\r'))
+                value.erase(value.size() - 1);
+
+            // Add the field
+            myFields[ToLower(field)] = value;
+        }
+    }
+
+    // Finally extract the body
+    myBody.clear();
+    std::copy(std::istreambuf_iterator<char>(in), std::istreambuf_iterator<char>(), std::back_inserter(myBody));
+}
+
+
+////////////////////////////////////////////////////////////
+/// Default constructor
+////////////////////////////////////////////////////////////
+Http::Http() :
+myHost(),
+myPort(0)
+{
+
+}
+
+
+////////////////////////////////////////////////////////////
+/// Construct the Http instance with the target host
+////////////////////////////////////////////////////////////
+Http::Http(const std::string& host, unsigned short port)
+{
+    SetHost(host, port);
+}
+
+
+////////////////////////////////////////////////////////////
+/// Set the target host
+////////////////////////////////////////////////////////////
+void Http::SetHost(const std::string& host, unsigned short port)
+{
+    // Detect the protocol used
+    std::string protocol = ToLower(host.substr(0, 8));
+    if (protocol.substr(0, 7) == "http://")
+    {
+        // HTTP protocol
+        myHostName = host.substr(7);
+        myPort     = (port != 0 ? port : 80);
+    }
+    else if (protocol == "https://")
+    {
+        // HTTPS protocol
+        myHostName = host.substr(8);
+        myPort     = (port != 0 ? port : 443);
+    }
+    else
+    {
+        // Undefined protocol - use HTTP
+        myHostName = host;
+        myPort     = (port != 0 ? port : 80);
+    }
+
+    // Remove any trailing '/' from the host name
+    if (!myHostName.empty() && (*myHostName.rbegin() == '/'))
+        myHostName.erase(myHostName.size() - 1);
+
+    myHost = IPAddress(myHostName);
+}
+
+
+////////////////////////////////////////////////////////////
+/// Send a HTTP request and return the server's response.
+/// You must be connected to a host before sending requests.
+/// Any missing mandatory header field will be added with an appropriate value.
+/// Warning : this function waits for the server's response and may
+/// not return instantly; use a thread if you don't want to block your
+/// application.
+////////////////////////////////////////////////////////////
+Http::Response Http::SendRequest(const Http::Request& request, float timeout)
+{
+    // First make sure the request is valid -- add missing mandatory fields
+    Request toSend(request);
+    if (!toSend.HasField("From"))
+    {
+        toSend.SetField("From", "user@sfml-dev.org");
+    }
+    if (!toSend.HasField("User-Agent"))
+    {
+        toSend.SetField("User-Agent", "libsfml-network/2.x");
+    }
+    if (!toSend.HasField("Host"))
+    {
+        toSend.SetField("Host", myHostName);
+    }
+    if (!toSend.HasField("Content-Length"))
+    {
+        std::ostringstream out;
+        out << toSend.myBody.size();
+        toSend.SetField("Content-Length", out.str());
+    }
+    if ((toSend.myMethod == Request::Post) && !toSend.HasField("Content-Type"))
+    {
+        toSend.SetField("Content-Type", "application/x-www-form-urlencoded");
+    }
+    if ((toSend.myMajorVersion * 10 + toSend.myMinorVersion >= 11) && !toSend.HasField("Connection"))
+    {
+        toSend.SetField("Connection", "close");
+    }
+
+    // Prepare the response
+    Response received;
+
+    // Connect the socket to the host
+    if (myConnection.Connect(myPort, myHost, timeout) == Socket::Done)
+    {
+        // Convert the request to string and send it through the connected socket
+        std::string requestStr = toSend.ToString();
+
+        if (!requestStr.empty())
+        {
+            // Send it through the socket
+            if (myConnection.Send(requestStr.c_str(), requestStr.size()) == Socket::Done)
+            {
+                // Wait for the server's response
+                std::string receivedStr;
+                std::size_t size = 0;
+                char buffer[1024];
+                while (myConnection.Receive(buffer, sizeof(buffer), size) == Socket::Done)
+                {
+                    receivedStr.append(buffer, buffer + size);
+                }
+
+                // Build the Response object from the received data
+                received.FromString(receivedStr);
+            }
+        }
+
+        // Close the connection
+        myConnection.Close();
+    }
+
+    return received;
+}
+
+} // namespace sf