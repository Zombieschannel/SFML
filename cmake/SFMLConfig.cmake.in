--- conflicted
+++ resolved
@@ -13,13 +13,8 @@
 # If nothing is specified, the version won't be checked (i.e. any version will be accepted).
 # example:
 #   find_package(SFML COMPONENTS ...)     # no specific version required
-<<<<<<< HEAD
 #   find_package(SFML 3 COMPONENTS ...)   # any 3.x version
-#   find_package(SFML 2.4 COMPONENTS ...) # version 2.4 or greater with the same major version
-=======
-#   find_package(SFML 2 COMPONENTS ...)   # any 2.x version
-#   find_package(SFML 2.6 COMPONENTS ...) # version 2.6 or greater
->>>>>>> 11b73743
+#   find_package(SFML 2.6 COMPONENTS ...) # version 2.6 or greater with the same major version
 #
 # By default, the dynamic libraries of SFML will be found. To find the static ones instead,
 # you must set the SFML_STATIC_LIBRARIES variable to TRUE before calling find_package(SFML ...).
